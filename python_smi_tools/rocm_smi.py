#!/usr/bin/env python3
"""ROCm_SMI_LIB CLI Tool

This tool acts as a command line interface for manipulating
and monitoring the amdgpu kernel, and is intended to replace
and deprecate the existing rocm_smi.py CLI tool.
It uses Ctypes to call the rocm_smi_lib API.
Recommended: At least one AMD GPU with ROCm driver installed
Required: ROCm SMI library installed (librocm_smi64)
"""

from __future__ import print_function
import argparse
import json
import logging
import os
import sys
import subprocess
import _thread
import time
import multiprocessing
import trace
from io import StringIO
from time import ctime
from subprocess import check_output
from rsmiBindings import *

# rocmSmiLib_cli version. Increment this as needed.
# Major version - Increment when backwards-compatibility breaks
# Minor version - Increment when adding a new feature, set to 0 when major is incremented
# Patch version - Increment when adding a fix, set to 0 when minor is incremented
# Hash  version - Shortened commit hash. Print here and not with lib for consistency with amd-smi
SMI_MAJ = 2
SMI_MIN = 0
SMI_PAT = 0
# SMI_HASH is provided by rsmiBindings
__version__ = '%s.%s.%s+%s' % (SMI_MAJ, SMI_MIN, SMI_PAT, SMI_HASH)

# Set to 1 if an error occurs
RETCODE = 0

# If we want JSON format output instead
PRINT_JSON = False
JSON_DATA = {}
# Version of the JSON output used to save clocks
CLOCK_JSON_VERSION = 1

# Apply max buffer to all data allocation
MAX_BUFF_SIZE = 256

headerString = ' ROCm System Management Interface '
footerString = ' End of ROCm SMI Log '
# Output formatting
appWidth = 90
deviceList = []

# Enable or disable serialized format
OUTPUT_SERIALIZATION = False

# These are the valid clock types that can be returned/modified:
# TODO: "clk_type_names" from rsmiBindings.py should fetch valid clocks from
#       the same location as rocm_smi_device.cc instead of hardcoding the values
validClockNames = clk_type_names[1:-2]
# The purpose of the [1:-2] here ^^^^ is to remove the duplicate elements at the
# beginning and end of the clk_type_names list (specifically sclk and mclk)
# Also the "invalid" clock in the list is removed since it isn't a valid clock type
validClockNames.append('pcie')
validClockNames.sort()

def driverInitialized():
    """ Returns true if amdgpu is found in the list of initialized modules
    """
    driverInitialized = ''
    try:
        driverInitialized = str(subprocess.check_output("cat /sys/module/amdgpu/initstate |grep live", shell=True))
    except subprocess.CalledProcessError:
        pass
    if len(driverInitialized) > 0:
        return True
    return False


def formatJson(device, log):
    """ Print out in JSON format

    :param device: DRM device identifier
    :param log: String to parse and output into JSON format
    """
    global JSON_DATA
    for line in log.splitlines():
        # Drop any invalid or improperly-formatted data
        if ':' not in line:
            continue
        logTuple = line.split(': ')
        if str(device) != 'system':
            JSON_DATA['card' + str(device)][logTuple[0]] = logTuple[1].strip()
        else:
            JSON_DATA['system'][logTuple[0]] = logTuple[1].strip()


def formatCsv(deviceList):
    """ Print out the JSON_DATA in CSV format """
    global JSON_DATA
    jsondata = json.dumps(JSON_DATA)
    outstr = jsondata
    # Check if the first json data element is 'system' or 'device'
    outputType = outstr[outstr.find('\"')+1:]
    outputType = outputType[:outputType.find('\"')]
    header = []
    my_string = ''
    if outputType != 'system':
        header.append('device')
    else:
        header.append('system')
    if outputType == 'system':
        jsonobj = json.loads(jsondata)
        keylist = header
        for record in jsonobj['system']:
            my_string += "\"%s\", \"%s\"\n" % (record, jsonobj['system'][record])
        # add header
        my_string = "name, value\n" + my_string
        return my_string
    headerkeys = []
    # Separate device-specific information from system-level information
    for dev in deviceList:
        if str(dev) != 'system':
            headerkeys.extend(l for l in JSON_DATA['card' + str(dev)].keys() if l not in headerkeys)
        else:
            headerkeys.extend(l for l in JSON_DATA['system'].keys() if l not in headerkeys)
    header.extend(headerkeys)
    outStr = '%s\n' % ','.join(header)
    if len(header) <= 1:
        return ''
    for dev in deviceList:
        if str(dev) != 'system':
            outStr += 'card%s,' % dev
        else:
            outStr += 'system,'
        for val in headerkeys:
            try:
                if str(dev) != 'system':
                    # Remove commas like the ones in PCIe speed
                    outStr += '%s,' % JSON_DATA['card' + str(dev)][val].replace(',', '')
                else:
                    outStr += '%s,' % JSON_DATA['system'][val].replace(',', '')
            except KeyError as e:
                # If the key doesn't exist (like dcefclock on Fiji, or unsupported functionality)
                outStr += 'N/A,'
        # Drop the trailing ',' and replace it with a \n
        outStr = '%s\n' % outStr[0:-1]
    return outStr


def formatMatrixToJSON(deviceList, matrix, metricName):
    """ Format symmetric matrix of GPU permutations to become JSON print-ready.

    :param deviceList: List of DRM devices (can be a single-item list)
    :param metricName: Title of the item to print to the log
    :param matrix: symmetric matrix full of values of every permutation of DRM devices.
    
    Matrix example:

    .. math::

        \\begin{bmatrix}
                 & GPU0 & GPU1 \\\\
            GPU0 & 0 & 40 \\\\
            GPU1 & 40 & 0
        \\end{bmatrix}

    Where matrix content is: [[0, 40], [40, 0]]
    """
    devices_ind = range(len(deviceList))
    for row_indx in devices_ind:
        # Start at row_indx +1 to avoid printing repeated values ( GPU1 x GPU2 is the same as GPU2 x GPU1 )
        for col_ind in range(row_indx + 1, len(deviceList)):
            try:
                valueStr = matrix[deviceList[row_indx]][deviceList[col_ind]].value
            except AttributeError:
                valueStr = matrix[deviceList[row_indx]][deviceList[col_ind]]

            printSysLog(metricName.format(deviceList[row_indx], deviceList[col_ind]), valueStr)


def getBus(device, silent=False):
    """ Return the bus identifier of a given device

    :param device: DRM device identifier
    :param silent: Turn on to silence error output
        (you plan to handle manually). Default is off.
    """
    bdfid = c_uint64(0)
    ret = rocmsmi.rsmi_dev_pci_id_get(device, byref(bdfid))

    # BDFID = ((DOMAIN & 0xFFFFFFFF) << 32) | ((PARTITION_ID & 0xF) << 28) | ((BUS & 0xFF) << 8) |
    # ((DEVICE & 0x1F) <<3 ) | (FUNCTION & 0x7)
    # bits [63:32] = domain
    # bits [31:28] = partition id
    # bits [27:16] = reserved
    # bits [15: 0] = pci bus/device/function
    domain = (bdfid.value >> 32) & 0xffffffff
    bus = (bdfid.value >> 8) & 0xff
    device = (bdfid.value >> 3) & 0x1f
    function = bdfid.value & 0x7

    pic_id = '{:04X}:{:02X}:{:02X}.{:0X}'.format(domain, bus, device, function)
    if rsmi_ret_ok(ret, device, 'get_pci_id', silent):
        return pic_id

def getPartitionId(device, silent=False):
    """ Return the partition identifier of a given device

    :param device: DRM device identifier
    :param silent: Turn on to silence error output
        (you plan to handle manually). Default is off.
    """
    bdfid = c_uint64(0)
    ret = rocmsmi.rsmi_dev_pci_id_get(device, byref(bdfid))

    # BDFID = ((DOMAIN & 0xFFFFFFFF) << 32) | ((PARTITION_ID & 0xF) << 28) | ((BUS & 0xFF) << 8) |
    # ((DEVICE & 0x1F) <<3 ) | (FUNCTION & 0x7)
    # bits [63:32] = domain
    # bits [31:28] = partition id
    # bits [27:16]  = reserved
    # bits [15: 0]  = pci bus/device/function
    partition_num = (bdfid.value >> 28) & 0xf
    pci_id = bdfid.value
    partition_id = '{:d}'.format(partition_num)
    if rsmi_ret_ok(ret, device, 'get_pci_id', silent):
        return partition_id


def getFanSpeed(device, silent=True):
    """ Return a tuple with the fan speed (value,%) for a specified device,
    or (None,None) if either current fan speed or max fan speed cannot be
    obtained

    :param device: DRM device identifier
    :param silent: Turn on to silence error output
        (you plan to handle manually). Default is on.
    """
    fanLevel = c_int64()
    fanMax = c_int64()
    sensor_ind = c_uint32(0)
    fl = 0
    fm = 0

    """ If ret = 2; (No such file or directory)
    /sys/class/drm/cardX/device/hwmon/hwmonX/pwmX
    """
    ret = rocmsmi.rsmi_dev_fan_speed_get(device, sensor_ind, byref(fanLevel))
    if rsmi_ret_ok(ret, device, 'get_fan_speed', silent):
        fl = fanLevel.value
    last_ret = ret

    """ If ret = 2; (No such file or directory)
    /sys/class/drm/cardX/device/hwmon/hwmonX/pwmX
    """
    ret = rocmsmi.rsmi_dev_fan_speed_max_get(device, sensor_ind, byref(fanMax))
    if rsmi_ret_ok(ret, device, 'get_fan_max_speed', silent):
        fm = fanMax.value

    """ In case we had an error before, we don't overwrite it with a
        possible success now. Otherwise, we get the next error.
    """
    if (last_ret == rsmi_status_t.RSMI_STATUS_SUCCESS):
        last_ret = ret

    if fl == 0 or fm == 0:
        return (last_ret, fl, 0)  # to prevent division by zero crash

    return (last_ret, fl, round((float(fl) / float(fm)) * 100, 2))


def getGpuUse(device, silent=False):
    """ Return the current GPU usage as a percentage

    :param device: DRM device identifier
    :param silent: Turn on to silence error output
        (you plan to handle manually). Default is off.
    """
    percent = c_uint32()
    ret = rocmsmi.rsmi_dev_busy_percent_get(device, byref(percent))
    if rsmi_ret_ok(ret, device, 'GPU Utilization ', silent):
        return percent.value
    return -1


def getDRMDeviceId(device, silent=False):
    """ Return the hexadecimal value of a device's ID

    :param device: DRM device identifier
    :param silent: Turn on to silence error output
        (you plan to handle manually). Default is off.
    """
    dv_id = c_short()
    ret = rocmsmi.rsmi_dev_id_get(device, byref(dv_id))
    device_id_ret = "N/A"
    if rsmi_ret_ok(ret, device, 'get_device_id', silent):
        device_id_ret = hex(dv_id.value)
    return device_id_ret


def getRev(device, silent=False):
    """ Return the hexadecimal value of a device's Revision

    :param device: DRM device identifier
    :param silent: Turn on to silence error output
        (you plan to handle manually). Default is off.
    """
    dv_rev = c_short()
    ret = rocmsmi.rsmi_dev_revision_get(device, byref(dv_rev))
    revision_ret = "N/A"
    if rsmi_ret_ok(ret, device, 'get_device_rev', silent=silent):
        revision_ret =  padHexValue(hex(dv_rev.value), 2)
    return revision_ret

def getSubsystemId(device, silent=False):
    """ Return the a device's subsystem id

    :param device: DRM device identifier
    :param silent: Turn on to silence error output
        (you plan to handle manually). Default is off.
    """
    model = create_string_buffer(MAX_BUFF_SIZE)
    ret = rocmsmi.rsmi_dev_subsystem_name_get(device, model, MAX_BUFF_SIZE)
    device_model = "N/A"
    if rsmi_ret_ok(ret, device, 'get_subsystem_name', silent=silent):
        device_model = model.value.decode()
        # padHexValue is used for applications that expect 4-digit card models
        device_model = padHexValue(device_model, 4)
    return device_model

def getVendor(device, silent=False):
    """ Return the a device's vendor id

    :param device: DRM device identifier
    :param silent: Turn on to silence error output
        (you plan to handle manually). Default is off.
    """
    vendor = create_string_buffer(MAX_BUFF_SIZE)
    device_vendor = "N/A"
    # Retrieve card vendor
    ret = rocmsmi.rsmi_dev_vendor_name_get(device, vendor, MAX_BUFF_SIZE)
    # Only continue if GPU vendor is AMD
    if rsmi_ret_ok(ret, device, 'get_vendor_name', silent) and isAmdDevice(device):
        device_vendor = vendor.value.decode()
    return device_vendor

<<<<<<< HEAD
<<<<<<< HEAD
def getSubsystemId(device, silent=False):
    """ Return the a device's subsystem id

    :param device: DRM device identifier
    :param silent: Turn on to silence error output
        (you plan to handle manually). Default is off.
    """
    model = create_string_buffer(MAX_BUFF_SIZE)
    ret = rocmsmi.rsmi_dev_subsystem_name_get(device, model, MAX_BUFF_SIZE)
    device_model = "N/A"
    if rsmi_ret_ok(ret, device, 'get_subsystem_name', silent=silent):
        device_model = model.value.decode()
        # padHexValue is used for applications that expect 4-digit card models
        device_model = padHexValue(device_model, 4)
    return device_model

def getVendor(device, silent=False):
    """ Return the a device's vendor id

    :param device: DRM device identifier
    :param silent: Turn on to silence error output
        (you plan to handle manually). Default is off.
    """
    vendor = create_string_buffer(MAX_BUFF_SIZE)
    device_vendor = "N/A"
    # Retrieve card vendor
    ret = rocmsmi.rsmi_dev_vendor_name_get(device, vendor, MAX_BUFF_SIZE)
    # Only continue if GPU vendor is AMD
    if rsmi_ret_ok(ret, device, 'get_vendor_name', silent) and isAmdDevice(device):
        device_vendor = vendor.value.decode()
    return device_vendor

=======
>>>>>>> 112ac17f
def getGUID(device, silent=False):
    """ Return the uint64 value of device's GUID,
    also referred as GPU ID - reported by KFD.

    :param device: DRM device identifier
    :param silent: Turn on to silence error output
        (you plan to handle manually). Default is off.
    """
    guid = c_uint64()
    ret = rocmsmi.rsmi_dev_guid_get(device, byref(guid))
    guid_ret = "N/A"
    if rsmi_ret_ok(ret, device, 'get_gpu_id_kfd', silent=silent):
        guid_ret = guid.value
    return guid_ret

def getTargetGfxVersion(device, silent=False):
    """ Return the uint64 value of device's target
    graphics version as reported by KFD

    :param device: DRM device identifier
    :param silent: Turn on to silence error output
        (you plan to handle manually). Default is off.
    """
    gfx_version = c_uint64()
    gfx_ver_ret = "N/A"
    ret = rocmsmi.rsmi_dev_target_graphics_version_get(device, byref(gfx_version))
    if rsmi_ret_ok(ret, device, 'get_target_gfx_version', silent=silent):
        gfx_ver_ret = "gfx" + str(gfx_version.value)
    return gfx_ver_ret

def getNodeId(device, silent=False):
    """ Return the uint32 value of device's node id
    reported by KFD.

    :param device: DRM device identifier
    :param silent: Turn on to silence error output
        (you plan to handle manually). Default is off.
    """
    node_id = c_uint32()
    ret = rocmsmi.rsmi_dev_node_id_get(device, byref(node_id))
    node_id_ret = "N/A"
    if rsmi_ret_ok(ret, device, 'get_node_id_kfd', silent=silent):
        node_id_ret = node_id.value
    return node_id_ret

def getDeviceName(device, silent=False):
    """ Return the uint64 value of device's target
        graphics version as reported by KFD

    :param device: DRM device identifier
    :param silent: Turn on to silence error output
        (you plan to handle manually). Default is off.
    """
    # Retrieve the device series
    series = create_string_buffer(MAX_BUFF_SIZE)
    device_name_ret = "N/A"
    ret = rocmsmi.rsmi_dev_name_get(device, series, MAX_BUFF_SIZE)
    if rsmi_ret_ok(ret, device, 'get_name', silent=silent):
        device_name_ret = series.value.decode()
    return device_name_ret
<<<<<<< HEAD
=======
>>>>>>> upstream/rocm-6.1.x
=======
>>>>>>> 112ac17f

def getMaxPower(device, silent=False):
    """ Return the maximum power cap of a given device

    :param device: DRM device identifier
    :param silent: Turn on to silence error output
        (you plan to handle manually). Default is off.
    """
    power_cap = c_uint64()
    ret = rocmsmi.rsmi_dev_power_cap_get(device, 0, byref(power_cap))
    if rsmi_ret_ok(ret, device, 'get_power_cap', silent):
        return power_cap.value / 1000000
    return -1


def getMemInfo(device, memType, silent=False):
    """ Returns a tuple of (memory_used, memory_total) of
        the requested memory type usage for the device specified

    :param device: DRM device identifier
    :param type: [vram|vis_vram|gtt] Memory type to return
    :param silent: Turn on to silence error output
        (you plan to handle manually). Default is off,
        which exposes any issue accessing the different
        memory types.
    """
    memType = memType.upper()
    if memType not in memory_type_l:
        printErrLog(device, 'Invalid memory type %s' % (memType))
        return (None, None)

    memoryUse = c_uint64()
    memoryTot = c_uint64()
    memUsed = None
    memTotal = None

    ret = rocmsmi.rsmi_dev_memory_usage_get(device, memory_type_l.index(memType), byref(memoryUse))
    if rsmi_ret_ok(ret, device, 'get_memory_usage_' + str(memType), silent):
        memUsed = memoryUse.value

    ret = rocmsmi.rsmi_dev_memory_total_get(device, memory_type_l.index(memType), byref(memoryTot))
    if rsmi_ret_ok(ret, device, 'get_memory_total_' + str(memType), silent):
        memTotal = memoryTot.value
    return (memUsed, memTotal)


def getProcessName(pid):
    """ Get the process name of a specific pid

    :param pid: Process ID of a program to be parsed
    """
    if int(pid) < 1:
        logging.debug('PID must be greater than 0')
        return 'UNKNOWN'
    try:
        pName = str(subprocess.check_output("ps -p %d -o comm=" % (int(pid)), shell=True))
    except subprocess.CalledProcessError as e:
        pName = 'UNKNOWN'

    if pName == None:
        pName = 'UNKNOWN'

    # Remove the substrings surrounding from process name (b' and \n')
    if str(pName).startswith('b\''):
        pName = pName[2:]
    if str(pName).endswith('\\n\''):
        pName = pName[:-3]

    return pName


def getPerfLevel(device, silent=False):
    """ Return the current performance level of a given device

    :param device: DRM device identifier
    :param silent: Turn on to silence error output
        (you plan to handle manually). Default is off.
    """
    perf = rsmi_dev_perf_level_t()
    ret = rocmsmi.rsmi_dev_perf_level_get(device, byref(perf))
    if rsmi_ret_ok(ret, device, 'get_perf_level', silent):
        return perf_level_string(perf.value)
    return 'N/A'


def getPid(name):
    """ Get the process id of a specific application

    :param name: Process name of a program to be parsed
    """
    return check_output(['pidof', name])


def getPidList():
    """ Return a list of KFD process IDs """
    num_items = c_uint32()
    ret = rocmsmi.rsmi_compute_process_info_get(None, byref(num_items))
    if rsmi_ret_ok(ret, metric='get_compute_process_info'):
        buff_sz = num_items.value + 10
        procs = (rsmi_process_info_t * buff_sz)()
        procList = []
        ret = rocmsmi.rsmi_compute_process_info_get(byref(procs), byref(num_items))
        for i in range(num_items.value):
            procList.append('%s' % (procs[i].process_id))
        return procList
    return


def getPower(device):
    """ Return dictionary of power responses.
        Response power dictionary:
    
        .. code-block:: python
        
            {
                'power': string wattage response or 'N/A' (for not RSMI_STATUS_SUCCESS),
                'power_type': power type string - 'Current Socket' or 'Average',
                'unit': W (Watt)
                'ret': response of rsmi_dev_power_get(device, byref(power), byref(power_type))
            }

    :param device: DRM device identifier
    """
   
    power = c_int64(0)
    power_type = rsmi_power_type_t()
    power_ret_dict = {
        'power': "N/A",
        'power_type': "N/A",
        'unit': 'W',
        'ret': rsmi_status_t.RSMI_STATUS_NOT_SUPPORTED
    }
    ret = rocmsmi.rsmi_dev_power_get(device, byref(power), byref(power_type))
    if ret == rsmi_status_t.RSMI_STATUS_SUCCESS:
        power_ret_dict = {
            'power': str(power.value / 1000000),
            'power_type': rsmi_power_type_dict[power_type.value],
            'unit': 'W',
            'ret': ret
        }
    else:
        power_ret_dict['ret'] = ret
    return power_ret_dict


def getRasEnablement(device, block, silent=True):
    """ Return RAS enablement state for a given device

    :param device: DRM device identifier
    :param block: RAS block identifier
    :param silent: Turn on to silence error output
        (you plan to handle manually). Default is on.
    """
    state = rsmi_ras_err_state_t()
    ret = rocmsmi.rsmi_dev_ecc_status_get(device, rsmi_gpu_block_d[block], byref(state))

    if rsmi_ret_ok(ret, device, 'get_ecc_status_' + str(block), silent):
        return rsmi_ras_err_stale_machine[state.value].upper()
    return 'N/A'


def getTemp(device, sensor, silent=True):
    """ Display the current temperature from a given device's sensor

    :param device: DRM device identifier
    :param sensor: Temperature sensor identifier
    :param silent: Turn on to silence error output
        (you plan to handle manually). Default is on.
    """
    temp = c_int64(0)
    metric = rsmi_temperature_metric_t.RSMI_TEMP_CURRENT
    ret = rocmsmi.rsmi_dev_temp_metric_get(c_uint32(device), temp_type_lst.index(sensor), metric, byref(temp))
    if rsmi_ret_ok(ret, device, 'get_temp_metric' + str(sensor), silent):
        return temp.value / 1000
    return 'N/A'

def findFirstAvailableTemp(device):
    """ Discovers the first available device temperature to display

        Returns a tuple of (temp_type, temp_value) for the device specified

    :param device: DRM device identifier
    """
    temp = c_int64(0)
    metric = rsmi_temperature_metric_t.RSMI_TEMP_CURRENT
    ret_temp = "N/A"
    ret_temp_type = temp_type_lst[0]
    for i, templist_val in enumerate(temp_type_lst):
        ret = rocmsmi.rsmi_dev_temp_metric_get(c_uint32(device), i, metric, byref(temp))
        if rsmi_ret_ok(ret, device, 'get_temp_metric_' + templist_val, silent=True):
            ret_temp = temp.value / 1000
            ret_temp_type = '(' + templist_val.capitalize() + ')'
            break
        else:
            continue
    return (ret_temp_type, ret_temp)

def getTemperatureLabel(deviceList):
    """ Discovers the the first identified power label
        Returns a string label value

    :param device: DRM device identifier
    """
    # Default label is Edge
    tempLabel = temp_type_lst[0].lower()
    if len(deviceList) < 1:
        return tempLabel
    (temp_type, _) = findFirstAvailableTemp(deviceList[0])
    tempLabel = temp_type.lower().replace('(', '').replace(')', '')
    return tempLabel

def getPowerLabel(deviceList):
    """ Discovers the the first identified power label

        Returns a string label value

    :param device: DRM device identifier
    """
    power = c_int64(0)
    # Default label is AvgPower
    powerLabel = rsmi_power_label.AVG_POWER
    if len(deviceList) < 1:
        return powerLabel
    device=deviceList[0]
    power_dict = getPower(device)
    if (power_dict['ret'] == rsmi_status_t.RSMI_STATUS_SUCCESS and 
        power_dict['power_type'] == 'CURRENT SOCKET'):
        powerLabel = rsmi_power_label.CURRENT_SOCKET_POWER
    return powerLabel

def getVbiosVersion(device, silent=False):
    """ Returns the VBIOS version for a given device

    :param device: DRM device identifier
    :param silent: Turn on to silence error output
        (you plan to handle manually). Default is off.
    """
    vbios = create_string_buffer(256)
    ret = rocmsmi.rsmi_dev_vbios_version_get(device, vbios, 256)
    vbios_ret = "N/A"
    if rsmi_ret_ok(ret, device, silent=silent):
        vbios_ret = vbios.value.decode()
        if vbios_ret == "":
            vbios_ret = "N/A"
    return vbios_ret


def getVersion(deviceList, component, silent=False):
    """ Return the software version for the specified component

    :param deviceList: List of DRM devices (can be a single-item list)
    :param component: Component (currently only driver)
    :param silent: Turn on to silence error output
        (you plan to handle manually). Default is off.
    """
    ver_str = create_string_buffer(256)
    ret = rocmsmi.rsmi_version_str_get(component, ver_str, 256)
    if rsmi_ret_ok(ret, None, 'get_version_str_' + str(component), silent):
        return ver_str.value.decode()
    return None


def getComputePartition(device, silent=True):
    """ Return the current compute partition of a given device

    :param device: DRM device identifier
    :param silent: Turn on to silence error output
        (you plan to handle manually). Default is on.
    """
    currentComputePartition = create_string_buffer(MAX_BUFF_SIZE)
    ret = rocmsmi.rsmi_dev_compute_partition_get(device, currentComputePartition, MAX_BUFF_SIZE)
    if rsmi_ret_ok(ret, device, 'get_compute_partition', silent) and currentComputePartition.value.decode():
        return str(currentComputePartition.value.decode())
    return "N/A"


def getMemoryPartition(device, silent=True):
    """ Return the current memory partition of a given device

    :param device: DRM device identifier
    :param silent: Turn on to silence error output
        (you plan to handle manually). Default is on.
    """
    currentMemoryPartition = create_string_buffer(MAX_BUFF_SIZE)
    ret = rocmsmi.rsmi_dev_memory_partition_get(device, currentMemoryPartition, MAX_BUFF_SIZE)
    if rsmi_ret_ok(ret, device, 'get_memory_partition', silent) and currentMemoryPartition.value.decode():
        return str(currentMemoryPartition.value.decode())
    return "N/A"


def print2DArray(dataArray):
    """ Print 2D Array with uniform spacing """
    global PRINT_JSON
    dataArrayLength = []
    isPid = False
    if str(dataArray[0][0]) == 'PID':
        isPid = True
    for position in range(len(dataArray[0])):
        dataArrayLength.append(len(dataArray[0][position]))
    for position in range(len(dataArray)):
        for cell in range(len(dataArray[0])):
            if len(dataArray[position][cell]) > dataArrayLength[cell]:
                dataArrayLength[cell] = len(dataArray[position][cell])
    for position in range(len(dataArray)):
        printString = ''
        for cell in range(len(dataArray[0])):
            printString += str(dataArray[position][cell]).ljust(dataArrayLength[cell], ' ') + '\t'
        if PRINT_JSON:
            printString = ' '.join(printString.split()).lower()
            firstElement = printString.split(' ', 1)[0]
            printString = printString.split(' ', 1)[1]
            printString = printString.replace(' ', ', ')
            if (position > 0):
                if isPid:
                    printSysLog('PID%s' % (firstElement), printString)
                else:
                    printSysLog(firstElement, printString)
        else:
            printLog(None, printString, None)


def printEmptyLine():
    """ Print out a single empty line """
    global PRINT_JSON
    if not PRINT_JSON:
        print()


def printErrLog(device, err):
    """ Print out an error to the SMI log

    :param device: DRM device identifier
    :param err: Error string to print
    """
    global PRINT_JSON
    devName = device
    for line in err.split('\n'):
        errstr = 'GPU[%s]\t: %s' % (devName, line)
        if not PRINT_JSON:
            logging.error(errstr)
        else:
            logging.debug(errstr)


def printInfoLog(device, metricName, value):
    """ Print out an info line to the SMI log

    :param device: DRM device identifier
    :param metricName: Title of the item to print to the log
    :param value: The item's value to print to the log
    """
    global PRINT_JSON

    if not PRINT_JSON:
        if value is not None:
            logstr = 'GPU[%s]\t: %s: %s' % (device, metricName, value)
        else:
            logstr = 'GPU[%s]\t: %s' % (device, metricName)
        if device is None:
            logstr = logstr[13:]

        logging.info(logstr)


def printEventList(device, delay, eventList):
    """ Print out notification events for a specified device

    :param device: DRM device identifier
    :param delay: Notification delay in ms
    :param eventList: List of event type names (can be a single-item list)
    """
    mask = 0
    ret = rocmsmi.rsmi_event_notification_init(device)
    if not rsmi_ret_ok(ret, device, 'event_notification_init'):
        printErrLog(device, 'Unable to initialize event notifications.')
        return
    for eventType in eventList:
        mask |= 2 ** notification_type_names.index(eventType.upper())
    ret = rocmsmi.rsmi_event_notification_mask_set(device, mask)
    if not rsmi_ret_ok(ret, device, 'set_event_notification_mask'):
        printErrLog(device, 'Unable to set event notification mask.')
        return
    while 1:  # Exit condition from user keyboard input of 'q' or 'ctrl + c'
        num_elements = c_uint32(1)
        data = rsmi_evt_notification_data_t(1)
        rocmsmi.rsmi_event_notification_get(delay, byref(num_elements), byref(data))
        if len(data.message) > 0:
            print2DArray([['\rGPU[%d]:\t' % (data.dv_ind), ctime().split()[3], notification_type_names[data.event.value - 1],
                           data.message.decode('utf8') + '\r']])

def printLog(device, metricName, value=None, extraSpace=False, useItalics=False):
    """ Print out to the SMI log

    :param device: DRM device identifier
    :param metricName: Title of the item to print to the log
    :param value: The item's value to print to the log
    """
    red = '\033[91m'
    green = '\033[92m'
    blue = '\033[94m'
    bold = '\033[1m'
    italics = '\033[3m'
    underline = '\033[4m'
    end = '\033[0m'
    global PRINT_JSON
    if PRINT_JSON:
        if value is not None and device is not None:
            formatJson(device, str(metricName) + ': ' + str(value))
        elif device is not None:
            formatJson(device, str(metricName))
        return
    if value is not None:
        logstr = 'GPU[%s]\t\t: %s: %s' % (device, metricName, value)
    else:
        logstr = 'GPU[%s]\t\t: %s' % (device, metricName)
    if device is None:
        logstr = logstr.split(':', 1)[1][1:]
    # Force thread safe printing
    lock = multiprocessing.Lock()
    lock.acquire()
    if useItalics:
        logstr = italics + logstr + end
    try:
        if extraSpace:
            print('\n', end='')
        print(logstr + '\n', end='')
        sys.stdout.flush()
    # when piped into programs like 'head' - print throws an error.
    # silently ignore instead
    except(BrokenPipeError, IOError):
        # https://docs.python.org/3/library/signal.html#note-on-sigpipe
        # Python flushes standard streams on exit; redirect remaining output
        # to devnull to avoid another BrokenPipeError at shutdown
        devnull = os.open(os.devnull, os.O_WRONLY)
        os.dup2(devnull, sys.stdout.fileno())
        sys.exit(1)  # Python exits with error code 1 on EPIPE

    lock.release()


def printListLog(metricName, valuesList):
    """ Print out to the SMI log for the lists

    :param metricName: Title of the item to print to the log
    :param valuesList: The item's list of values to print to the log
    """
    global PRINT_JSON
    listStr = ''
    line = metricName + ':\n'
    if not valuesList:
        line = 'None'
    else:
        for value in valuesList:
            value = str(value) + ' '
            if (len(line) + len(value)) < appWidth:
                line += value
            else:
                listStr = listStr + line + '\n'
                line = value
    if not PRINT_JSON:
        print(listStr + line)


def printLogSpacer(displayString=None, fill='=', contentSizeToFit=0):
    """ Prints [name of the option]/[name of the program] in the spacer to explain data below

        If no parameters are given, a default fill of the '=' string is used in the spacer

    :param displayString: name of item to be displayed inside of the log spacer
    :param fill: padding string which surrounds the given display string
    :param contentSizeToFit: providing an integer > 0 allows
        ability to dynamically change output padding/fill based on this value
        instead of appWidth. Handy for concise info output.
    """
    global appWidth, PRINT_JSON
    resizeValue = appWidth
    if contentSizeToFit != 0:
        resizeValue = contentSizeToFit
    if resizeValue % 2: # if odd -> make even
        resizeValue += 1
    # leaving below to check if resizing works properly
    # print("resizeVal=" +str(resizeValue) + "; appWidth=" + str(appWidth) +
    #       "; contentSizeToFit=" + str(contentSizeToFit) + "; fill=" + fill)

    if not PRINT_JSON:
        if displayString:
            if len(displayString) % 2:
                displayString += fill
            logSpacer = fill * int((resizeValue - (len(displayString))) / 2) + displayString + fill * int(
                    (resizeValue - (len(displayString))) / 2)
        else:
            logSpacer = fill * resizeValue
        print(logSpacer)


def printSysLog(SysComponentName, value):
    """ Print out to the SMI log for repeated features

    :param SysComponentName: Title of the item to print to the log
    :param value: The item's value to print to the log
    """
    global PRINT_JSON, JSON_DATA
    if PRINT_JSON:
        if 'system' not in JSON_DATA:
            JSON_DATA['system'] = {}
        formatJson('system', str(SysComponentName) + ': ' + str(value))
        return

    logstr = '{}: {}'.format(SysComponentName, value)
    logging.debug(logstr)
    print(logstr)


def printTableLog(column_headers, data_matrix, device=None, tableName=None, anchor='>', v_delim='  '):
    """ Print out to the SMI log for the lists

    :param column_headers: Header names for each column
    :param data_matrix: Matrix of values
    :param device: DRM device identifier
    :param tableName: Title of the table to print to the log
    :param anchor: Alignment direction of the print output
    :param v_delim: Boundary String delimiter for the print output
    """
    # Usage: the length of col_Names would be determining column width.
    # If additional space is needed, please pad corresponding column name with spaces
    # If table should print tabulated, pad name of column one with leading zeroes
    # Use anchor '<' to to align columns to the right
    global OUTPUT_SERIALIZATION, PRINT_JSON
    if OUTPUT_SERIALIZATION or PRINT_JSON:
        return

    if (device is not None) or tableName:
        if device is not None:
            print('\nGPU[%s]: ' % (device), end='\t')
        if tableName:
            print(tableName, end='')
        printEmptyLine()

    for header in column_headers:
        print('{:>}'.format(header), end=v_delim)
    printEmptyLine()

    for row in data_matrix:
        for index, cell in enumerate(row):
            if cell is None:
                cell = 'None'
            print('{:{anc}{width}}'.format(cell, anc=anchor, width=len(column_headers[index])), end=v_delim)
        printEmptyLine()


def printTableRow(space, displayString, v_delim=" "):
    """ Print out a line of a matrix table

    :param space: The item's spacing to print
    :param displayString: The item's value to print
    :param v_delim: Boundary String delimiter for the print output
    """
    if space:
        print(space % (displayString), end=v_delim)
    else:
        print(displayString, end=v_delim)


def checkIfSecondaryDie(device):
    """ Checks if GCD(die) is the secondary die in a MCM.
    MI200 device specific feature check.
    The secondary dies lacks power management features.

    :param device: The device to check
    """
    energy_count = c_uint64()
    counter_resoution = c_float()
    timestamp = c_uint64()

    # secondary die can be determined by checking if energy counter == 0
    ret = rocmsmi.rsmi_dev_energy_count_get(device, byref(energy_count), byref(counter_resoution), byref(timestamp))
    if (rsmi_ret_ok(ret, None, 'energy_count_secondary_die_check', silent=False)) and (energy_count.value == 0):
        return True
    return False

def resetClocks(deviceList):
    """ Reset clocks to default

    Reset clocks to default values by setting performance level to auto, as well
    as setting OverDrive back to 0

    :param deviceList: List of DRM devices (can be a single-item list)
    """
    printLogSpacer(' Reset Clocks ')
    for device in deviceList:
        ret = rocmsmi.rsmi_dev_overdrive_level_set(device, rsmi_dev_perf_level_t(0))
        if rsmi_ret_ok(ret, device, 'set_overdrive_level'):
            printLog(device, 'OverDrive set to 0', None)
        else:
            printLog(device, 'Unable to reset OverDrive', None)
        ret = rocmsmi.rsmi_dev_perf_level_set(device, rsmi_dev_perf_level_t(0))
        if rsmi_ret_ok(ret, device, 'set_perf_level'):
            printLog(device, 'Successfully reset clocks', None)
        else:
            printLog(device, 'Unable to reset clocks', None)
        ret = rocmsmi.rsmi_dev_perf_level_set(device, rsmi_dev_perf_level_t(0))
        if rsmi_ret_ok(ret, device, 'set_perf_level'):
            printLog(device, 'Performance level reset to auto', None)
        else:
            printLog(device, 'Unable to reset performance level to auto', None)


def resetFans(deviceList):
    """ Reset fans to driver control for a list of devices.

    :param deviceList: List of DRM devices (can be a single-item list)
    """
    printLogSpacer(' Reset GPU Fan Speed ')
    for device in deviceList:
        sensor_ind = c_uint32(0)
        ret = rocmsmi.rsmi_dev_fan_reset(device, sensor_ind)
        if rsmi_ret_ok(ret, device, silent=True):
            printLog(device, 'Successfully reset fan speed to driver control', None)
        else:
            printLog(device, 'Not supported on the given system', None)
    printLogSpacer()


def resetPowerOverDrive(deviceList, autoRespond):
    """ Reset Power OverDrive to the default value

    :param deviceList: List of DRM devices (can be a single-item list)
    """
    setPowerOverDrive(deviceList, 0, autoRespond)


def resetProfile(deviceList):
    """ Reset profile for a list of a devices.

    :param deviceList: List of DRM devices (can be a single-item list)
    """
    printLogSpacer(' Reset Profile ')
    for device in deviceList:
        ret = rocmsmi.rsmi_dev_power_profile_set(device, 0, profileString('BOOTUP DEFAULT'))
        if rsmi_ret_ok(ret, device, 'set_power_profile'):
            printLog(device, 'Successfully reset Power Profile', None)
        else:
            printErrLog(device, 'Unable to reset Power Profile')
        ret = rocmsmi.rsmi_dev_perf_level_set(device, rsmi_dev_perf_level_t(0))
        if rsmi_ret_ok(ret, device, 'set_perf_level'):
            printLog(device, 'Successfully reset Performance Level', None)
        else:
            printErrLog(device, 'Unable to reset Performance Level')
    printLogSpacer()


def resetXgmiErr(deviceList):
    """ Reset the XGMI Error value

    :param deviceList: Reset XGMI error count for these devices
    """
    printLogSpacer('Reset XGMI Error Status ')
    for device in deviceList:
        ret = rocmsmi.rsmi_dev_xgmi_error_reset(device)
        if rsmi_ret_ok(ret, device, 'reset xgmi'):
            printLog(device, 'Successfully reset XGMI Error count', None)
        else:
            logging.error('GPU[%s]\t\t: Unable to reset XGMI error count', device)
    printLogSpacer()


def resetPerfDeterminism(deviceList):
    """ Reset Performance Determinism

    :param deviceList: Disable Performance Determinism for these devices
    """
    printLogSpacer('Disable Performance Determinism')
    for device in deviceList:
        ret = rocmsmi.rsmi_dev_perf_level_set(device, rsmi_dev_perf_level_t(0))
        if rsmi_ret_ok(ret, device, 'disable performance determinism'):
            printLog(device, 'Successfully disabled performance determinism', None)
        else:
            logging.error('GPU[%s]\t\t: Unable to disable performance determinism', device)
    printLogSpacer()


def resetComputePartition(deviceList):
    """ Reset Compute Partition to its boot state

    :param deviceList: List of DRM devices (can be a single-item list)
    """
    printLogSpacer(" Reset compute partition to its boot state ")
    for device in deviceList:
        originalPartition = getComputePartition(device)
        ret = rocmsmi.rsmi_dev_compute_partition_reset(device)
        if rsmi_ret_ok(ret, device, 'reset_compute_partition', silent=True):
            resetBootState = getComputePartition(device)
            printLog(device, "Successfully reset compute partition (" +
                originalPartition + ") to boot state (" + resetBootState +
                ")", None)
        elif ret == rsmi_status_t.RSMI_STATUS_PERMISSION:
            printLog(device, 'Permission denied', None)
        elif ret == rsmi_status_t.RSMI_STATUS_NOT_SUPPORTED:
            printLog(device, 'Not supported on the given system', None)
        elif ret == rsmi_status_t.RSMI_STATUS_BUSY:
            printLog(device, 'Device is currently busy, try again later',
                     None)
        else:
            rsmi_ret_ok(ret, device, 'reset_compute_partition')
            printErrLog(device, 'Failed to reset the compute partition to boot state')
    printLogSpacer()


def resetMemoryPartition(deviceList):
    """ Reset current memory partition to its boot state

    :param deviceList: List of DRM devices (can be a single-item list)
    """
    printLogSpacer(" Reset memory partition to its boot state ")
    for device in deviceList:
        originalPartition = getMemoryPartition(device)
        t1 = multiprocessing.Process(target=showProgressbar,
                            args=("Resetting memory partition",13,))
        t1.start()
        addExtraLine=True
        start=time.time()
        ret = rocmsmi.rsmi_dev_memory_partition_reset(device)
        stop=time.time()
        duration=stop-start
        if t1.is_alive():
            t1.terminate()
            t1.join()
        if duration < float(0.1):   # For longer runs, add extra line before output
            addExtraLine=False      # This is to prevent overriding progress bar
        if rsmi_ret_ok(ret, device, 'reset_memory_partition', silent=True):
            resetBootState = getMemoryPartition(device)
            printLog(device, "Successfully reset memory partition (" +
                originalPartition + ") to boot state (" +
                resetBootState + ")", None, addExtraLine)
        elif ret == rsmi_status_t.RSMI_STATUS_PERMISSION:
            printLog(device, 'Permission denied', None, addExtraLine)
        elif ret == rsmi_status_t.RSMI_STATUS_NOT_SUPPORTED:
            printLog(device, 'Not supported on the given system', None, addExtraLine)
        elif ret == rsmi_status_t.RSMI_STATUS_BUSY:
            printLog(device, 'Device is currently busy, try again later',
                     None)
        else:
            rsmi_ret_ok(ret, device, 'reset_memory_partition')
            printErrLog(device, 'Failed to reset memory partition to boot state')
    printLogSpacer()


def setClockRange(deviceList, clkType, minvalue, maxvalue, autoRespond):
    """ Set the range for the specified clktype in the PowerPlay table for a list of devices.

    :param deviceList: List of DRM devices (can be a single-item list)
    :param clktype: [sclk|mclk] Which clock type to apply the range to
    :param minvalue: Minimum value to apply to the clock range
    :param maxvalue: Maximum value to apply to the clock range
    :param autoRespond: Response to automatically provide for all prompts
    """
    global RETCODE
    if clkType not in {'sclk', 'mclk'}:
        printLog(None, 'Invalid range identifier %s' % (clkType), None)
        logging.error('Unsupported range type %s', clkType)
        RETCODE = 1
        return
    try:
        int(minvalue) & int(maxvalue)
    except ValueError:
        printErrLog(None, 'Unable to set %s range' % (clkType))
        logging.error('%s or %s is not an integer', minvalue, maxvalue)
        RETCODE = 1
        return
    confirmOutOfSpecWarning(autoRespond)
    printLogSpacer(' Set Valid %s Range ' % (clkType))
    for device in deviceList:
        ret = rocmsmi.rsmi_dev_clk_range_set(device, int(minvalue), int(maxvalue), rsmi_clk_names_dict[clkType])
        if rsmi_ret_ok(ret, device, silent=True):
            printLog(device, 'Successfully set %s from %s(MHz) to %s(MHz)' % (clkType, minvalue, maxvalue), None)
        else:
            printErrLog(device, 'Unable to set %s from %s(MHz) to %s(MHz)' % (clkType, minvalue, maxvalue))
            RETCODE = 1
            if ret == rsmi_status_t.RSMI_STATUS_NOT_SUPPORTED:
                printLog(device, 'Setting %s range is not supported for this device.' % (clkType), None)

def setClockExtremum(deviceList, level,  clkType, clkValue, autoRespond):
    """ Set the range for the specified clktype in the PowerPlay table for a list of devices.

    :param deviceList: List of DRM devices (can be a single-item list)
    :param level: [min|max] Minimum value or Maximum value
    :param clktype: [sclk|mclk] Which clock type to apply the range to
    :param clkValue: clock value to apply to the level
    :param autoRespond: Response to automatically provide for all prompts
    """
    global RETCODE
    if level not in {'min', 'max'}:
        printLog(None, 'Invalid extremum identifier %s, use min or max' % (level), None)
        logging.error('Unsupported clock extremum %s', level)
        RETCODE = 1
        return

    if clkType not in {'sclk', 'mclk'}:
        printLog(None, 'Invalid clock type identifier %s, use sclk or mclk ' % (clkType), None)
        logging.error('Unsupported clock type %s', clkType)
        RETCODE = 1
        return

    point = 0
    if level == "max":
        point = 1
    try:
        int(clkValue) 
    except ValueError:
        printErrLog(None, 'Unable to set %s' % (clkValue))
        logging.error('%s is not an integer', clkValue)
        RETCODE = 1
        return
    confirmOutOfSpecWarning(autoRespond)
    printLogSpacer(' Set Valid %s Extremum ' % (clkType))
    for device in deviceList:
        ret = rocmsmi.rsmi_dev_clk_extremum_set(device, rsmi_freq_ind_t(int(point)), int(clkValue), rsmi_clk_names_dict[clkType])
        if rsmi_ret_ok(ret, device, silent=True):
            printLog(device, 'Successfully set %s %s to %s(MHz)' % (level, clkType, clkValue), None)
        else:
            printErrLog(device, 'Unable to set %s %s to %s(MHz)' % (level, clkType, clkValue))
            RETCODE = 1
            if ret == rsmi_status_t.RSMI_STATUS_NOT_SUPPORTED:
                printLog(device, 'Setting %s %s clock is not supported for this device.' % (level, clkType), None)


def setVoltageCurve(deviceList, point, clk, volt, autoRespond):
    """ Set voltage curve for a point in the PowerPlay table for a list of devices.

    :param deviceList: List of DRM devices (can be a single-item list)
    :param point: Point on the voltage curve to modify
    :param clk: Clock speed specified for this curve point
    :param volt: Voltage specified for this curve point
    :param autoRespond: Response to automatically provide for all prompts
    """
    global RETCODE
    value = '%s %s %s' % (point, clk, volt)
    try:
        any(int(item) for item in value.split())
    except ValueError:
        printErrLog(None, 'Unable to set Voltage curve')
        printErrLog(None, 'Non-integer characters are present in %s' %value)
        RETCODE = 1
        return
    confirmOutOfSpecWarning(autoRespond)
    for device in deviceList:
        ret = rocmsmi.rsmi_dev_od_volt_info_set(device, int(point), int(clk), int(volt))
        if rsmi_ret_ok(ret, device, 'set_voltage_curve'):
            printLog(device, 'Successfully set voltage point %s to %s(MHz) %s(mV)' % (point, clk, volt), None)
        else:
            printErrLog(device, 'Unable to set voltage point %s to %s(MHz) %s(mV)' % (point, clk, volt))
            RETCODE = 1


def setPowerPlayTableLevel(deviceList, clkType, point, clk, volt, autoRespond):
    """ Set clock frequency and voltage for a level in the PowerPlay table for a list of devices.

    :param deviceList: List of DRM devices (can be a single-item list)
    :param clktype: [sclk|mclk] Which clock type to apply the range to
    :param point: Point on the voltage curve to modify
    :param clk: Clock speed specified for this curve point
    :param volt: Voltage specified for this curve point
    :param autoRespond: Response to automatically provide for all prompts
    """
    global RETCODE
    value = '%s %s %s' % (point, clk, volt)
    listOfValues = value.split(' ')
    try:
        any(int(item) for item in value.split())
    except ValueError:
        printErrLog(None, 'Unable to set PowerPlay table level')
        printErrLog(None, 'Non-integer characters are present in %s' %value)
        RETCODE = 1
        return
    confirmOutOfSpecWarning(autoRespond)
    for device in deviceList:
        if clkType == 'sclk':
            ret = rocmsmi.rsmi_dev_od_clk_info_set(device, rsmi_freq_ind_t(int(point)), int(clk),
                                                   rsmi_clk_names_dict[clkType])
            if rsmi_ret_ok(ret, device, 'set_power_play_table_level_' + str(clkType)):
                printLog(device, 'Successfully set voltage point %s to %s(MHz) %s(mV)' % (point, clk, volt), None)
            else:
                printErrLog(device, 'Unable to set voltage point %s to %s(MHz) %s(mV)' % (point, clk, volt))
                RETCODE = 1
        elif clkType == 'mclk':
            ret = rocmsmi.rsmi_dev_od_clk_info_set(device, rsmi_freq_ind_t(int(point)), int(clk),
                                                   rsmi_clk_names_dict[clkType])
            if rsmi_ret_ok(ret, device, 'set_power_play_table_level_' + str(clkType)):
                printLog(device, 'Successfully set voltage point %s to %s(MHz) %s(mV)' % (point, clk, volt), None)
            else:
                printErrLog(device, 'Unable to set voltage point %s to %s(MHz) %s(mV)' % (point, clk, volt))
                RETCODE = 1
        else:
            printErrLog(device, 'Unable to set %s range' % (clkType))
            logging.error('Unsupported range type %s', clkType)
            RETCODE = 1


def setClockOverDrive(deviceList, clktype, value, autoRespond):
    """ Set clock speed to OverDrive for a list of devices

    :param deviceList: List of DRM devices (can be a single-item list)
    :param type: [sclk|mclk] Clock type to set
    :param value: [0-20] OverDrive percentage
    :param autoRespond: Response to automatically provide for all prompts
    """
    printLogSpacer(' Set Clock OverDrive (Range: 0% to 20%) ')
    global RETCODE
    try:
        int(value)
    except ValueError:
        printLog(None, 'Unable to set OverDrive level', None)
        logging.error('%s it is not an integer', value)
        RETCODE = 1
        return
    confirmOutOfSpecWarning(autoRespond)
    for device in deviceList:
        if int(value) < 0:
            printErrLog(device, 'Unable to set OverDrive')
            logging.debug('Overdrive cannot be less than 0%')
            RETCODE = 1
            return
        if int(value) > 20:
            printLog(device, 'Setting OverDrive to 20%', None)
            logging.debug('OverDrive cannot be set to a value greater than 20%')
            value = '20'
        if getPerfLevel(device) != 'MANUAL':
            ret = rocmsmi.rsmi_dev_perf_level_set(device, rsmi_dev_perf_level_t(3))
            if rsmi_ret_ok(ret, device, 'set_perf_level_manual_' + str(clktype)):
                printLog(device, 'Performance level set to manual', None)
            else:
                printErrLog(device, 'Unable to set performance level to manual')
        if clktype == 'mclk':
            fsFile = os.path.join('/sys/class/drm', 'card%d' % (device), 'device', 'pp_mclk_od')
            if not os.path.isfile(fsFile):
                printLog(None, 'Unable to write to sysfs file (' + fsFile +
                         '), file does not exist', None)
                logging.debug('%s does not exist', fsFile)
                continue
            try:
                logging.debug('Writing value \'%s\' to file \'%s\'', value, fsFile)
                with open(fsFile, 'w') as fs:
                    fs.write(value + '\n')
            except (IOError, OSError):
                printLog(None, 'Unable to write to sysfs file %s' %fsFile, None)
                logging.warning('IO or OS error')
                RETCODE = 1
                continue
            printLog(device, 'Successfully set %s OverDrive to %s%%' % (clktype, value), None)
        elif clktype == 'sclk':
            ret = rocmsmi.rsmi_dev_overdrive_level_set(device, rsmi_dev_perf_level_t(int(value)))
            if rsmi_ret_ok(ret, device, 'set_overdrive_level_' + str(clktype)):
                printLog(device, 'Successfully set %s OverDrive to %s%%' % (clktype, value), None)
            else:
                printLog(device, 'Unable to set %s OverDrive to %s%%' % (clktype, value), None)
        else:
            printErrLog(device, 'Unable to set OverDrive')
            logging.error('Unsupported clock type %s', clktype)
            RETCODE = 1


def setClocks(deviceList, clktype, clk):
    """ Set clock frequency levels for a list of devices.

    :param deviceList: List of DRM devices (can be a single-item list)
    :param clktype: [validClockNames] Clock type to set
    :param clk: Clock frequency level to set
    """
    global RETCODE
    if not clk:
        printLog(None, 'Invalid clock frequency', None)
        RETCODE = 1
        return
    if clktype not in validClockNames:
        printErrLog(None, 'Unable to set clock level')
        logging.error('Invalid clock type %s', clktype)
        RETCODE = 1
        return
    check_value = ''.join(map(str, clk))
    try:
        int(check_value)
    except ValueError:
        printLog(None, 'Unable to set clock level', None)
        logging.error('Non-integer characters are present in value %s', check_value)
        RETCODE = 1
        return
    # Generate a frequency bitmask from user input value
    freq_bitmask = 0
    for bit in clk:
        if bit > 63:
            printErrLog(None, 'Invalid clock frequency')
            logging.error('Invalid frequency: %s', bit)
            RETCODE = 1
            return

        freq_bitmask |= (1 << bit)

    printLogSpacer(' Set %s Frequency ' % (str(clktype)))
    for device in deviceList:
        # Check if the performance level is manual, if not then set it to manual
        if getPerfLevel(device).lower() != 'manual':
            ret = rocmsmi.rsmi_dev_perf_level_set(device, rsmi_dev_perf_level_t(3))
            if rsmi_ret_ok(ret, device, 'set_perf_level_manual'):
                printLog(device, 'Performance level was set to manual', None)
            else:
                printErrLog(device, 'Unable to set performance level to manual')
                RETCODE = 1
                return
        if clktype != 'pcie':
            # Validate frequency bitmask
            freq = rsmi_frequencies_t()
            ret = rocmsmi.rsmi_dev_gpu_clk_freq_get(device, rsmi_clk_names_dict[clktype], byref(freq))
            if rsmi_ret_ok(ret, device, 'get_gpu_clk_freq_' + str(clktype)) == False:
                RETCODE = 1
                return
            # The freq_bitmask should be less than 2^(freqs.num_supported)
            # For example, num_supported == 3,  the max bitmask is 0111
            if freq_bitmask >= (1 << freq.num_supported):
                printErrLog(device, 'Invalid clock frequency %s' % hex(freq_bitmask))
                RETCODE = 1
                return

            ret = rocmsmi.rsmi_dev_gpu_clk_freq_set(device, rsmi_clk_names_dict[clktype], freq_bitmask)
            if rsmi_ret_ok(ret, device, 'set_gpu_clk_freq_' + str(clktype)):
                printLog(device, 'Successfully set %s bitmask to' % (clktype), hex(freq_bitmask))
            else:
                printErrLog(device, 'Unable to set %s bitmask to: %s' % (clktype, hex(freq_bitmask)))
                RETCODE = 1
        else:
            # Validate the bandwidth bitmask
            bw = rsmi_pcie_bandwidth_t()
            ret = rocmsmi.rsmi_dev_pci_bandwidth_get(device, byref(bw))
            if rsmi_ret_ok(ret, device, 'get_PCIe_bandwidth') == False:
                RETCODE = 1
                return
            # The freq_bitmask should be less than 2^(bw.transfer_rate.num_supported)
            # For example, num_supported == 3,  the max bitmask is 0111
            if freq_bitmask >= (1 << bw.transfer_rate.num_supported):
                printErrLog(device, 'Invalid PCIe frequency %s' % hex(freq_bitmask))
                RETCODE = 1
                return

            ret = rocmsmi.rsmi_dev_pci_bandwidth_set(device, freq_bitmask)
            if rsmi_ret_ok(ret, device, 'set_PCIe_bandwidth'):
                printLog(device, 'Successfully set %s to level bitmask' % (clktype), hex(freq_bitmask))
            else:
                printErrLog(device, 'Unable to set %s bitmask to: %s' % (clktype, hex(freq_bitmask)))
                RETCODE = 1
    printLogSpacer()


def setPerfDeterminism(deviceList, clkvalue):
    """ Set clock frequency level for a list of devices to enable performance
    determinism.

    :param deviceList: List of DRM devices (can be a single-item list)
    :param value: Clock frequency level to set
    """
    global RETCODE
    try:
        int(clkvalue)
    except ValueError:
        printErrLog(None, 'Unable to set Performance Determinism')
        logging.error('%s is not an integer', clkvalue)
        RETCODE = 1
        return
    for device in deviceList:
        ret = rocmsmi.rsmi_perf_determinism_mode_set(device, int(clkvalue))
        if rsmi_ret_ok(ret, device, 'set_perf_determinism'):
            printLog(device, 'Successfully enabled performance determinism and set GFX clock frequency', str(clkvalue))
        else:
            printErrLog(device, 'Unable to set performance determinism and clock frequency to %s' % (str(clkvalue)))
            RETCODE = 1


def resetGpu(device):
    """ Perform a GPU reset on the specified device

    :param device: DRM device identifier
    """
    printLogSpacer(' Reset GPU ')
    global RETCODE
    if len(device) > 1:
        logging.error('GPU Reset can only be performed on one GPU per call')
        RETCODE = 1
        return
    resetDev = int(device[0])
    if not isAmdDevice(resetDev):
        logging.error('GPU Reset can only be performed on an AMD GPU')
        RETCODE = 1
        return
    ret = rocmsmi.rsmi_dev_gpu_reset(resetDev)
    if rsmi_ret_ok(ret, resetDev, 'reset_gpu'):
        printLog(resetDev, 'Successfully reset GPU %d' % (resetDev), None)
    else:
        printErrLog(resetDev, 'Unable to reset GPU %d' % (resetDev))
        logging.debug('GPU reset failed with return value of %d' % ret)
    printLogSpacer()


def isRasControlAvailable(device):
    """ Check if RAS control is available for a specified device.

    :param device: DRM device identifier
    """

    path = os.path.join('/sys/kernel/debug/dri', 'card%d' % device, 'device', 'ras_ctrl')

    if not doesDeviceExist(device) or not path or not os.path.isfile(path):
        logging.warning('GPU[%s]\t: RAS control is not available')

        return False

    return True


def setRas(deviceList, rasAction, rasBlock, rasType):
    """ Perform a RAS action on the devices

    :param deviceList: List of DRM devices (can be a single-item list)
    :param rasAction: [enable|disable|inject] RAS Action to perform
    :param rasBlock: [$validRasBlocks] RAS block
    :param rasType: [ce|ue] Error type to enable/disable
    """
    global RETCODE
    printLog(None, "This is experimental feature, use 'amdgpuras' tool for ras error manipulations for newer vbios")

    if rasAction not in validRasActions:
        printLog(None, 'Unable to perform RAS command %s on block %s for type %s' % (rasAction, rasBlock, rasType))
        logging.debug('Action %s is not a valid RAS command' % rasAction)
        return
    if rasBlock not in validRasBlocks:
        printLog(None, 'Unable to perform RAS command %s on block %s for type %s' % (rasAction, rasBlock, rasType))
        printLog(None, 'Block %s is not a valid RAS block' % rasBlock)
        return

    if rasType not in validRasTypes:
        printLog(None, 'Unable to perform RAS command %s on block %s for type %s' % (rasAction, rasBlock, rasType))
        printLog(None, 'Memory error type %s is not a valid RAS memory type' % rasAction)
        return

    printLogSpacer()
    # NOTE PSP FW doesn't support enabling disabled counters yet
    for device in deviceList:
        if isRasControlAvailable(device):
            rasFilePath = path = os.path.join('/sys/kernel/debug/dri', 'card%d' % device, 'device', 'ras_ctrl')
            rasCmd = '%s %s %s' % (rasAction, rasBlock, rasType)

            # writeToSysfs analog to old cli
            if not os.path.isfile(rasFilePath):
                printLog(None, 'Unable to write to sysfs file', None)
                logging.debug('%s does not exist', rasFilePath)
                return False
            try:
                logging.debug('Writing value \'%s\' to file \'%s\'', rasCmd, rasFilePath)
                with open(rasFilePath, 'w') as fs:
                    fs.write(rasFilePath + '\n')  # Certain sysfs files require \n at the end
            except (IOError, OSError):
                printLog(None, 'Unable to write to sysfs file %s' % rasFilePath, None)
                logging.warning('IO or OS error')
                RETCODE = 1

    printLogSpacer()

    return


def setFanSpeed(deviceList, fan):
    """ Set fan speed for a list of devices.

    :param deviceList: List of DRM devices (can be a single-item list)
    :param level: [0-255] Fan speed level
    """
    printLogSpacer(' Set GPU Fan Speed ')
    for device in deviceList:
        if str(fan):
            fanLevel = c_int64()
            last_char = str(fan)[-1]
            if last_char == '%':
                fanLevel = int(str(fan)[:-1]) / 100 * 255
            else:
                fanLevel = int(str(fan))
            ret = rocmsmi.rsmi_dev_fan_speed_set(device, 0, int(fanLevel))
            if rsmi_ret_ok(ret, device, silent=True):
                printLog(device, 'Successfully set fan speed to level %s' % (str(int(fanLevel))), None)
            else:
                printLog(device, 'Not supported on the given system', None)
    printLogSpacer()


def setPerformanceLevel(deviceList, level):
    """ Set the Performance Level for a specified device.

    :param deviceList: List of DRM devices (can be a single-item list)
    :param level: Performance Level to set
    """
    printLogSpacer(' Set Performance Level ')
    validLevels = ['auto', 'low', 'high', 'manual']
    for device in deviceList:
        if level not in validLevels:
            printErrLog(device, 'Unable to set Performance Level')
            logging.error('Invalid Performance level: %s', level)
        else:
            ret = rocmsmi.rsmi_dev_perf_level_set(device, rsmi_dev_perf_level_t(validLevels.index(level)))
            if rsmi_ret_ok(ret, device, 'set_perf_level'):
                printLog(device, 'Performance level set to %s' % (str(level)), None)
    printLogSpacer()


def setPowerOverDrive(deviceList, value, autoRespond):
    """ Use Power OverDrive to change the the maximum power available power
    available to the GPU in Watts. May be limited by the maximum power the
    VBIOS is configured to allow this card to use in OverDrive mode.

    :param deviceList: List of DRM devices (can be a single-item list)
    :param value: New maximum power to assign to the target device, in Watts
    :param autoRespond: Response to automatically provide for all prompts
    """
    global RETCODE, PRINT_JSON
    try:
        int(value)
    except ValueError:
        printLog(None, 'Unable to set Power OverDrive', None)
        logging.error('%s is not an integer', value)
        RETCODE = 1
        return
    # Wattage input value converted to microWatt for ROCm SMI Lib

    if int(value) == 0:
        printLogSpacer(' Reset GPU Power OverDrive ')
    else:
        printLogSpacer(' Set GPU Power OverDrive ')

    # Value in Watts - stored early this way to avoid strenuous value type conversions
    strValue = value
    specWarningConfirmed = False
    for device in deviceList:
        # Continue to next device in deviceList loop if the device is a secondary die
        if checkIfSecondaryDie(device):
            logging.debug("Unavailable for secondary die.")
            continue
        power_cap_min = c_uint64()
        power_cap_max = c_uint64()
        current_power_cap = c_uint64()
        default_power_cap = c_uint64()
        new_power_cap = c_uint64()

        ret = rocmsmi.rsmi_dev_power_cap_get(device, 0, byref(current_power_cap))
        if ret != 0:
            logging.debug("Unable to retireive current power cap.")
        ret = rocmsmi.rsmi_dev_power_cap_default_get(device, byref(default_power_cap))
        # If rsmi_dev_power_cap_default_get fails, use manual workaround to fetch default power cap
        if ret != 0:
            logging.debug("Unable to retrieve default power cap; retrieving via reset.")
            ret = rocmsmi.rsmi_dev_power_cap_set(device, 0, 0)
            ret = rocmsmi.rsmi_dev_power_cap_get(device, 0, byref(default_power_cap))

        if int(value) == 0:
            new_power_cap = default_power_cap
        else:
            new_power_cap.value = int(value) * 1000000

        ret = rocmsmi.rsmi_dev_power_cap_range_get(device, 0, byref(power_cap_max), byref(power_cap_min))
        if rsmi_ret_ok(ret, device, 'get_power_cap_range') == False:
            printErrLog(device, 'Unable to parse Power OverDrive range')
            RETCODE = 1
            continue
        if int(strValue) > (power_cap_max.value / 1000000):
            printErrLog(device, 'Unable to set Power OverDrive')
            logging.error('GPU[%s]\t\t: Value cannot be greater than: %dW ', device, power_cap_max.value / 1000000)
            RETCODE = 1
            continue
        if int(strValue) < (power_cap_min.value / 1000000):
            printErrLog(device, 'Unable to set Power OverDrive')
            logging.error('GPU[%s]\t\t: Value cannot be less than: %dW ', device, power_cap_min.value / 1000000)
            RETCODE = 1
            continue
        if new_power_cap.value == current_power_cap.value:
            printLog(device,'Max power was already at: {}W'.format(new_power_cap.value / 1000000))

        if current_power_cap.value < default_power_cap.value:
            current_power_cap.value = default_power_cap.value
        if not specWarningConfirmed and new_power_cap.value > current_power_cap.value:
            confirmOutOfSpecWarning(autoRespond)
            specWarningConfirmed = True

        ret = rocmsmi.rsmi_dev_power_cap_set(device, 0, new_power_cap)
        if rsmi_ret_ok(ret, device, 'set_power_cap'):
            if int(value) == 0:
                power_cap = c_uint64()
                ret = rocmsmi.rsmi_dev_power_cap_get(device, 0, byref(power_cap))
                if rsmi_ret_ok(ret, device, 'get_power_cap'):
                    if not PRINT_JSON:
                        printLog(device,
                                 'Successfully reset Power OverDrive to: %sW' % (int(power_cap.value / 1000000)), None)
            else:
                if not PRINT_JSON:
                    ret = rocmsmi.rsmi_dev_power_cap_get(device, 0, byref(current_power_cap))
                    if current_power_cap.value == new_power_cap.value:
                        printLog(device, 'Successfully set power to: %sW' % (strValue), None)
                    else:
                        printErrLog(device, 'Unable set power to: %sW, current value is %sW' % \
                                    (strValue, int(current_power_cap.value / 1000000)))
        else:
            if int(value) == 0:
                printErrLog(device, 'Unable to reset Power OverDrive to default')
            else:
                printErrLog(device, 'Unable to set Power OverDrive to ' + strValue + 'W')
    printLogSpacer()


def setProfile(deviceList, profile):
    """ Set Power Profile, or set CUSTOM Power Profile values for a list of devices.

    :param deviceList: List of DRM devices (can be a single-item list)
    :param profile: Profile to set
    """
    printLogSpacer(' Set Power Profile ')
    status = rsmi_power_profile_status_t()
    for device in deviceList:
        # Get previous profile
        ret = rocmsmi.rsmi_dev_power_profile_presets_get(device, 0, byref(status))
        if rsmi_ret_ok(ret, device, 'get_power_profile'):
            previousProfile = profileString(status.current)
            # Get desired profile
            desiredProfile = 'UNKNOWN'
            if str(profile).isnumeric() and int(profile) > 0 and int(profile) < 8:
                desiredProfile = profileString(2 ** (int(profile) - 1))
            elif str(profileString(str(profile).replace('_', ' ').upper())).isnumeric():
                desiredProfile = str(profile).replace('_', ' ').upper()
            else:
                printErrLog(device, 'Unable to set profile to: %s (UNKNOWN profile)' % (str(profile)))
                return
            # Set profile to desired profile
            if previousProfile == desiredProfile:
                printLog(device, 'Profile was already set to', previousProfile)
                return
            else:
                ret = rocmsmi.rsmi_dev_power_profile_set(device, 0, profileString(desiredProfile))
                if rsmi_ret_ok(ret, device, 'set_power_profile'):
                    # Get current profile
                    ret = rocmsmi.rsmi_dev_power_profile_presets_get(device, 0, byref(status))
                    if rsmi_ret_ok(ret, device, 'get_power_profile_presets'):
                        currentProfile = profileString(status.current)
                        if currentProfile == desiredProfile:
                            printLog(device, 'Successfully set profile to', desiredProfile)
                        else:
                            printErrLog(device, 'Failed to set profile to: %s' % (desiredProfile))
        printLogSpacer()


def setComputePartition(deviceList, computePartitionType):
    """ Sets compute partitioning for a list of device

    :param deviceList: List of DRM devices (can be a single-item list)
    :param computePartition: Compute Partition type to set as
    """
    printLogSpacer(' Set compute partition to %s ' % (str(computePartitionType).upper()))
    for device in deviceList:
        computePartitionType = computePartitionType.upper()
        if computePartitionType not in compute_partition_type_l:
            printErrLog(device, 'Invalid compute partition type %s'
                        '\nValid compute partition types are %s'
                        % ( computePartitionType.upper(),
                        (', '.join(map(str, compute_partition_type_l))) ))
            return (None, None)
        ret = rocmsmi.rsmi_dev_compute_partition_set(device,
                rsmi_compute_partition_type_dict[computePartitionType])
        if rsmi_ret_ok(ret, device, 'set_compute_partition', silent=True):
            printLog(device,
                'Successfully set compute partition to %s' % (computePartitionType),
                None)
        elif ret == rsmi_status_t.RSMI_STATUS_PERMISSION:
            printLog(device, 'Permission denied', None)
        elif ret == rsmi_status_t.RSMI_STATUS_SETTING_UNAVAILABLE:
            printLog(device, 'Requested setting (%s) is unavailable for current device'
                     %computePartitionType, None)
        elif ret == rsmi_status_t.RSMI_STATUS_NOT_SUPPORTED:
            printLog(device, 'Not supported on the given system', None)
        elif ret == rsmi_status_t.RSMI_STATUS_BUSY:
            printLog(device, 'Device is currently busy, try again later',
                     None)
        else:
            rsmi_ret_ok(ret, device, 'set_compute_partition')
            printErrLog(device, 'Failed to retrieve compute partition, even though device supports it.')
    printLogSpacer()


def progressbar(it, prefix="", size=60, out=sys.stdout):
    count = len(it)
    def show(j):
        x = int(size*j/count)
        lock = multiprocessing.Lock()
        lock.acquire()
        print("{}[{}{}] {}/{} secs remain".format(prefix, u"█"*x, "."*(size-x), j, count),
                end='\r', file=out, flush=True)
        lock.release()
    show(0)
    for i, item in enumerate(it):
        yield item
        show(i+1)
    lock = multiprocessing.Lock()
    lock.acquire()
    print("\n", flush=True, file=out)
    lock.release()

def showProgressbar(title="", timeInSeconds=13):
    if title != "":
        title += ": "
    for i in progressbar(range(timeInSeconds), title, 40):
        time.sleep(1)


def setMemoryPartition(deviceList, memoryPartition):
    """ Sets memory partition (memory partition) for a list of devices

    :param deviceList: List of DRM devices (can be a single-item list)
    :param memoryPartition: Memory Partition type to set as
    """
    printLogSpacer(' Set memory partition to %s ' % (str(memoryPartition).upper()))
    for device in deviceList:
        memoryPartition = memoryPartition.upper()
        if memoryPartition not in memory_partition_type_l:
            printErrLog(device, 'Invalid memory partition type %s'
                        '\nValid memory partition types are %s'
                        % ( memoryPartition.upper(),
                        (', '.join(map(str, memory_partition_type_l))) ))
            return (None, None)

        t1 = multiprocessing.Process(target=showProgressbar,
                            args=("Updating memory partition",13,))
        t1.start()
        addExtraLine=True
        start=time.time()
        ret = rocmsmi.rsmi_dev_memory_partition_set(device,
            rsmi_memory_partition_type_dict[memoryPartition])
        stop=time.time()
        duration=stop-start
        if t1.is_alive():
            t1.terminate()
            t1.join()
        if duration < float(0.1):   # For longer runs, add extra line before output
            addExtraLine=False      # This is to prevent overriding progress bar

        if rsmi_ret_ok(ret, device, 'set_memory_partition', silent=True):
            printLog(device,
                'Successfully set memory partition to %s' % (memoryPartition),
                None, addExtraLine)
        elif ret == rsmi_status_t.RSMI_STATUS_PERMISSION:
            printLog(device, 'Permission denied', None, addExtraLine)
        elif ret == rsmi_status_t.RSMI_STATUS_NOT_SUPPORTED:
            printLog(device, 'Not supported on the given system', None, addExtraLine)
        elif ret == rsmi_status_t.RSMI_STATUS_BUSY:
            printLog(device, 'Device is currently busy, try again later',
                     None, addExtraLine)
        else:
            rsmi_ret_ok(ret, device, 'set_memory_partition')
            printErrLog(device, 'Failed to retrieve memory partition, even though device supports it.')
    printLogSpacer()

def showVersion(isCSV=False):
    values = { 'ROCM-SMI version': __version__ }

    version = rsmi_version_t()
    status = rocmsmi.rsmi_version_get(byref(version))
    if status == 0:
        version_string = "%u.%u.%u" % (version.major, version.minor, version.patch)
        values['ROCM-SMI-LIB version'] = version_string

    if isCSV:
        print('name, value')
        for k in values.keys():
            print('%s, %s' % (k, values[k]))
        return
    if PRINT_JSON:
        temp_str = '{\n'
        for k in values.keys():
            temp_str += '  "%s": "%s",\n' % (k, values[k])
        if len(values.keys()) > 1:
            # replace ',\n' with '\n}'
            temp_str = temp_str[:-2]
        temp_str += '\n}'
        print(temp_str)
        return
    for k in values.keys():
        print('%s: %s' % (k, values[k]))

def showAllConcise(deviceList):
    """ Display critical info for all devices in a concise format

    :param deviceList: List of DRM devices (can be a single-item list)
    """
    global PRINT_JSON, appWidth
    if PRINT_JSON:
        print('ERROR: Cannot print JSON/CSV output for concise output')
        sys.exit(1)

    silent = True

    deviceList.sort()
    available_temp_type = getTemperatureLabel(deviceList)
    temp_type = "(" + available_temp_type.capitalize() + ")"
    header=['Device', 'Node','IDs','', 'Temp', 'Power', 'Partitions',
            'SCLK', 'MCLK', 'Fan', 'Perf', 'PwrCap', 'VRAM%', 'GPU%']
    subheader = ['', '','(DID,', 'GUID)', temp_type, getPowerLabel(deviceList),
                 '(Mem, Compute, ID)',
                   '', '', '', '', '', '', '']
    # add additional spaces to match header
    for idx, item in enumerate(subheader):
        header_size = len(header[idx])
        subheader_size = len(subheader[idx])
        if header_size != subheader_size:
            numSpacesToFill_subheader = header_size - subheader_size
            numSpacesToFill_header =  subheader_size - header_size
            #take pos spaces to mean, we need to match size of the other
            if numSpacesToFill_subheader > 0:
                subheader[idx] = subheader[idx] + (' ' * numSpacesToFill_subheader)
            if numSpacesToFill_header > 0:
                header[idx] = header[idx] + (' ' * numSpacesToFill_header)
    head_widths = [len(head) + 2 for head in header]
    values = {}
    degree_sign = u'\N{DEGREE SIGN}'
    for device in deviceList:
        temp_val = str(getTemp(device, available_temp_type, silent))
        if temp_val != 'N/A':
            temp_val += degree_sign + 'C'
        power_dict = getPower(device)
        powerVal = 'N/A'
        if (power_dict['ret'] == rsmi_status_t.RSMI_STATUS_SUCCESS and 
            power_dict['power_type'] != 'INVALID_POWER_TYPE'):
            if power_dict['power'] != 0:
                powerVal = power_dict['power'] + power_dict['unit']
        combined_partition_data = (getMemoryPartition(device, silent) + ", "
                             + getComputePartition(device, silent)
                             + ", " + getPartitionId(device, silent))
        sclk = showCurrentClocks([device], 'sclk', concise=silent)
        mclk = showCurrentClocks([device], 'mclk', concise=silent)
        (retCode, fanLevel, fanSpeed) = getFanSpeed(device, silent)
        fan = str(fanSpeed) + '%'
        if getPerfLevel(device, silent) != -1:
            perf = getPerfLevel(device, silent)
        else:
            perf = 'Unsupported'
        if getMaxPower(device, silent) != -1:
            pwrCap = str(getMaxPower(device, silent)) + 'W'
        else:
            pwrCap = 'Unsupported'
        if getGpuUse(device, silent) != -1:
            gpu_busy = str(getGpuUse(device, silent)) + '%'
        else:
            gpu_busy = 'Unsupported'
        vram_used, vram_total = getMemInfo(device, 'vram', silent)
        mem_use_pct = 0
        if vram_used is None:
            mem_use_pct='Unsupported'
        if vram_used != None and vram_total != None and float(vram_total) != 0:
            mem_use_pct = round(float(100 * (float(vram_used) / float(vram_total))))
            mem_use_pct = '{:<.0f}%'.format(mem_use_pct)  # left aligned
                                                          # values with no precision

        # Top Row - per device data
        values['card%s' % (str(device))] = [device, getNodeId(device),
                                            str(getDRMDeviceId(device)) + ", ",
                                            str(getGUID(device)),
                                            temp_val, powerVal, 
                                            combined_partition_data,
                                            sclk, mclk, fan, str(perf).lower(),
                                            str(pwrCap),
                                            str(mem_use_pct),
                                            str(gpu_busy)]

    val_widths = {}
    for device in deviceList:
        val_widths[device] = [len(str(val)) + 2 for val in values['card%s' % (str(device))]]
    max_widths = head_widths
    for device in deviceList:
        for col in range(len(val_widths[device])):
            max_widths[col] = max(max_widths[col], val_widths[device][col])

    ########################
    # Display concise info #
    ########################
    header_output = "".join(word.ljust(max_widths[col]) for col, word in zip(range(len(max_widths)), header))
    subheader_output = "".join(word.ljust(max_widths[col]) for col, word in zip(range(len(max_widths)), subheader))
    printLogSpacer(headerString, contentSizeToFit=len(header_output))
    printLogSpacer(' Concise Info ', contentSizeToFit=len(header_output))
    printLog(None, header_output, None)
    printLog(None, subheader_output, None, useItalics=True)
    printLogSpacer(fill='=', contentSizeToFit=len(header_output))

    for device in deviceList:
        printLog(None, "".join(str(word).ljust(max_widths[col]) for col, word in
                               zip(range(len(max_widths)), values['card%s' % (str(device))])), None)

    printLogSpacer(contentSizeToFit=len(header_output))
    printLogSpacer(footerString, contentSizeToFit=len(header_output))


def showAllConciseHw(deviceList):
    """ Display critical Hardware info

    :param deviceList: List of DRM devices (can be a single-item list)
    """
    global PRINT_JSON
    if PRINT_JSON:
        print('ERROR: Cannot print JSON/CSV output for concise hardware output')
        sys.exit(1)
<<<<<<< HEAD
<<<<<<< HEAD
    header = ['GPU', 'NODE', 'DID', 'GUID', 'GFX VER', 'GFX RAS', 'SDMA RAS', 'UMC RAS', 'VBIOS', 'BUS'
               , 'PARTITION ID']
=======
    printLogSpacer(' Concise Hardware Info ')
    header = ['GPU', 'DID', 'DREV', 'GFX RAS', 'SDMA RAS', 'UMC RAS', 'VBIOS', 'BUS']
>>>>>>> upstream/rocm-6.1.x
=======
    header = ['GPU', 'NODE', 'DID', 'GUID', 'GFX VER', 'GFX RAS', 'SDMA RAS', 'UMC RAS', 'VBIOS', 'BUS'
               , 'PARTITION ID']
>>>>>>> 112ac17f
    head_widths = [len(head) + 2 for head in header]
    values = {}
    silent = True
    for device in deviceList:
<<<<<<< HEAD
<<<<<<< HEAD
=======
>>>>>>> 112ac17f
        did = getDRMDeviceId(device, silent)
        nodeid = getNodeId(device, silent)
        guid = getGUID(device, silent)
        partition_id = getPartitionId(device, silent)
        gfxVer = getTargetGfxVersion(device, silent)
<<<<<<< HEAD
=======
        gpuid = getId(device, silent)
        if str(gpuid).startswith('0x'):
            gpuid = str(gpuid)[2:]
        gpurev = getRev(device, silent)
        if str(gpurev).startswith('0x'):
            gpurev = str(gpurev)[2:]

>>>>>>> upstream/rocm-6.1.x
=======
>>>>>>> 112ac17f
        gfxRas = getRasEnablement(device, 'GFX', silent)
        sdmaRas = getRasEnablement(device, 'SDMA', silent)
        umcRas = getRasEnablement(device, 'UMC', silent)
        vbios = getVbiosVersion(device, silent)
        bus = getBus(device, silent)
<<<<<<< HEAD
<<<<<<< HEAD
        values['card%s' % (str(device))] = [device, nodeid, did, guid, gfxVer, gfxRas, sdmaRas,
                                            umcRas, vbios, bus, partition_id]
=======
        values['card%s' % (str(device))] = [device, gpuid, gpurev, gfxRas, sdmaRas, umcRas, vbios, bus]
>>>>>>> upstream/rocm-6.1.x
=======
        values['card%s' % (str(device))] = [device, nodeid, did, guid, gfxVer, gfxRas, sdmaRas,
                                            umcRas, vbios, bus, partition_id]
>>>>>>> 112ac17f
    val_widths = {}
    for device in deviceList:
        val_widths[device] = [len(str(val)) + 2 for val in values['card%s' % (str(device))]]
    max_widths = head_widths
    for device in deviceList:
        for col in range(len(val_widths[device])):
            max_widths[col] = max(max_widths[col], val_widths[device][col])
    device_output=""
    for device in deviceList:
        if (device + 1 != len(deviceList)):
            device_output += "".join(str(word).ljust(max_widths[col]) for col, word in
                               zip(range(len(max_widths)), values['card%s' % (str(device))])) + "\n"
        else:
            device_output += "".join(str(word).ljust(max_widths[col]) for col, word in
                               zip(range(len(max_widths)), values['card%s' % (str(device))]))

    #################################
    # Display concise hardware info #
    #################################
    header_output = "".join(word.ljust(max_widths[col]) for col, word in zip(range(len(max_widths)), header))
    printLogSpacer(headerString, contentSizeToFit=len(header_output))
    printLogSpacer(' Concise Hardware Info ', contentSizeToFit=len(header_output))
    printLog(None, header_output, None)
    printLog(None, device_output, None)
    printLogSpacer(fill='=', contentSizeToFit=len(header_output))
    printLogSpacer(footerString, contentSizeToFit=len(header_output))


def showBus(deviceList):
    """ Display PCI Bus info

    :param deviceList: List of DRM devices (can be a single-item list)
    """
    printLogSpacer(' PCI Bus ID ')
    for device in deviceList:
        printLog(device, 'PCI Bus', getBus(device))
    printLogSpacer()


def showClocks(deviceList):
    """ Display all available clocks for a list of devices

    Current clocks marked with a '*' symbol

    :param deviceList: List of DRM devices (can be a single-item list)
    """
    freq = rsmi_frequencies_t()
    bw = rsmi_pcie_bandwidth_t()
    printLogSpacer(' Supported clock frequencies ')
    for device in deviceList:
        for clk_type in sorted(rsmi_clk_names_dict):
            if rocmsmi.rsmi_dev_gpu_clk_freq_get(device, rsmi_clk_names_dict[clk_type], None) == 1:
                ret = rocmsmi.rsmi_dev_gpu_clk_freq_get(device, rsmi_clk_names_dict[clk_type], byref(freq))
                if ret == rsmi_status_t.RSMI_STATUS_UNEXPECTED_DATA:
                    printLog(device, 'Clock [%s] on device [%s] exists but EMPTY! Likely driver error!' % (clk_type, str(device)))
                    continue
                if not rsmi_ret_ok(ret, device, 'get_clk_freq_' + clk_type, True):
                    continue
                printLog(device, 'Supported %s frequencies on GPU%s' % (clk_type, str(device)), None)
                for i in range(freq.num_supported):
                    freq_string = '{:>.0f}Mhz'.format(freq.frequency[i] / 1000000)
                    if i == freq.current:
                        freq_string += ' *'
                    freq_index = i
                    # Deep Sleep frequency is only supported by some GPUs
                    # It is indicated by letter 'S' instead of the index number
                    if freq.has_deep_sleep:
                        # sleep state
                        if i == 0:
                            freq_index = 'S'
                        # all indices are offset by 1 because Deep Sleep occupies index 0
                        else:
                            freq_index = i - 1
                    printLog(device, str(freq_index), freq_string)
                printLog(device, '', None)
            else:
                logging.debug('{} frequency is unsupported on device[{}]'.format(clk_type, device))
                printLog(device, '', None)
        if rocmsmi.rsmi_dev_pci_bandwidth_get(device, None) == 1:
            ret = rocmsmi.rsmi_dev_pci_bandwidth_get(device, byref(bw))
            if rsmi_ret_ok(ret, device, 'get_PCIe_bandwidth', True):
                printLog(device, 'Supported %s frequencies on GPU%s' % ('PCIe', str(device)), None)
                for i in range(bw.transfer_rate.num_supported):
                    freq_string = '{:>.1f}GT/s x{}'.format(bw.transfer_rate.frequency[i] / 1000000000, bw.lanes[i])
                    if i == bw.transfer_rate.current:
                        freq_string += ' *'
                    printLog(device, str(i), str(freq_string))
                printLog(device, '', None)
        else:
            logging.debug('PCIe frequency is unsupported on device [{}]'.format(device))
            printLog(device, '', None)
        printLogSpacer(None, '-')  # divider between devices for better visibility
    printLogSpacer()


def showCurrentClocks(deviceList, clk_defined=None, concise=False):
    """ Display all clocks for a list of devices

    :param deviceList: List of DRM devices (can be a single-item list)
    :param clk-type: Clock type to display
    """
    global PRINT_JSON
    freq = rsmi_frequencies_t()
    bw = rsmi_pcie_bandwidth_t()
    if not concise:
        printLogSpacer(' Current clock frequencies ')
    for device in deviceList:
        if clk_defined:
            if rocmsmi.rsmi_dev_gpu_clk_freq_get(device, rsmi_clk_names_dict[clk_defined], None) == 1:
                ret = rocmsmi.rsmi_dev_gpu_clk_freq_get(device, rsmi_clk_names_dict[clk_defined], byref(freq))
                if rsmi_ret_ok(ret, device, 'get_gpu_clk_freq_' + str(clk_defined), silent=True):
                    levl = freq.current
                    if levl >= freq.num_supported:
                        printLog(device, '%s current clock frequency not found' % (clk_defined), None)
                        continue
                    fr = freq.frequency[levl] / 1000000
                    freq_index = levl
                    if freq.has_deep_sleep:
                        # sleep state
                        if levl == 0:
                            freq_index = 'S'
                        # all indices are offset by 1 because Deep Sleep occupies index 0
                        else:
                            freq_index = levl - 1
                    if concise:  # in case function is used for concise output, no need to print.
                        return '{:.0f}Mhz'.format(fr)
                    printLog(device, '{} clock level'.format(clk_defined), '{} ({:.0f}Mhz)'.format(freq_index, fr))
            elif not concise:
                logging.debug('{} clock is unsupported on device[{}]'.format(clk_defined, device))

        else:  # if clk is not defined, will display all current clk
            for clk_type in sorted(rsmi_clk_names_dict):
                if rocmsmi.rsmi_dev_gpu_clk_freq_get(device, rsmi_clk_names_dict[clk_type], None) == 1:
                    ret = rocmsmi.rsmi_dev_gpu_clk_freq_get(device, rsmi_clk_names_dict[clk_type], byref(freq))
                    if rsmi_ret_ok(ret, device, 'get_clk_freq_' + str(clk_type), True):
                        levl = freq.current
                        if levl >= freq.num_supported:
                            printLog(device, '%s current clock frequency not found' % (clk_type), None)
                            continue
                        freq_index = levl
                        if freq.has_deep_sleep:
                            # sleep state
                            if levl == 0:
                                freq_index = 'S'
                            # all indices are offset by 1 because Deep Sleep occupies index 0
                            else:
                                freq_index = levl - 1
                        fr = freq.frequency[levl] / 1000000
                        if PRINT_JSON:
                            printLog(device, '%s clock speed:' % (clk_type), '(%sMhz)' % (str(fr)[:-2]))
                            printLog(device, '%s clock level:' % (clk_type), freq_index)
                        else:
                            printLog(device, '%s clock level: %s' % (clk_type, freq_index), '(%sMhz)' % (str(fr)[:-2]))
                elif not concise:
                    logging.debug('{} clock is unsupported on device[{}]'.format(clk_type, device))
            # pcie clocks
            if rocmsmi.rsmi_dev_pci_bandwidth_get(device, None) == 1:
                ret = rocmsmi.rsmi_dev_pci_bandwidth_get(device, byref(bw))
                if rsmi_ret_ok(ret, device, 'get_PCIe_bandwidth', True):
                    current_f = bw.transfer_rate.current
                    if current_f >= bw.transfer_rate.num_supported:
                        printLog(device, 'PCIe current clock frequency not found', None )
                        continue
                    fr = '{:.1f}GT/s x{}'.format(bw.transfer_rate.frequency[current_f] / 1000000000,
                                                 bw.lanes[current_f])
                    printLog(device, 'pcie clock level', '{} ({})'.format(current_f, fr))
            elif not concise:
                logging.debug('{} clock is unsupported on device[{}]'.format('PCIe', device))
    if not concise:
        printLogSpacer()


def showCurrentFans(deviceList):
    """ Display the current fan speed for a list of devices

    :param deviceList: List of DRM devices (can be a single-item list)
    """
    global PRINT_JSON
    printLogSpacer(' Current Fan Metric ')
    rpmSpeed = c_int64()
    sensor_ind = c_uint32(0)

    for device in deviceList:
        (retCode, fanLevel, fanSpeed) = getFanSpeed(device)
        if (retCode == rsmi_status_t.RSMI_STATUS_NOT_SUPPORTED):
            printLog(device, 'Not supported', None)
        else:
            fanSpeed = round(fanSpeed)
            if fanLevel == 0 or fanSpeed == 0:
                printLog(device, 'Unable to detect fan speed for GPU %d' % (device), None)
                logging.debug('Current fan speed is: %d\n' % (fanSpeed) + \
                            '       Current fan level is: %d\n' % (fanLevel) + \
                            '       (GPU might be cooled with a non-PWM fan)')
                continue
            if PRINT_JSON:
                printLog(device, 'Fan speed (level)', str(fanLevel))
                printLog(device, 'Fan speed (%)', str(fanSpeed))
            else:
                printLog(device, 'Fan Level', str(fanLevel) + ' (%s%%)' % (str(fanSpeed)))
            ret = rocmsmi.rsmi_dev_fan_rpms_get(device, sensor_ind, byref(rpmSpeed))
            if rsmi_ret_ok(ret, device, 'get_fan_rpms'):
                printLog(device, 'Fan RPM', rpmSpeed.value)
    printLogSpacer()


def showCurrentTemps(deviceList):
    """ Display all available temperatures for a list of devices

    :param deviceList: List of DRM devices (can be a single-item list)
    """
    printLogSpacer(' Temperature ')
    for device in deviceList:
        for sensor in temp_type_lst:
            temp = getTemp(device, sensor)
            if temp != 'N/A':
                printLog(device, 'Temperature (Sensor %s) (C)' % (sensor), temp)
            else:
                printInfoLog(device, 'Temperature (Sensor %s) (C)' % (sensor), temp)
    printLogSpacer()


def showFwInfo(deviceList, fwType):
    """ Show the requested FW information for a list of devices

    :param deviceList: List of DRM devices (can be a single-item list)
    :param fwType: [$validFwBlocks] FW block version to display (all if left empty)
    """
    if not fwType or 'all' in fwType:
        firmware_blocks = fw_block_names_l
    else:
        for name in fwType:  # cleaning list from wrong values
            if name.upper() not in fw_block_names_l:
                fwType.remove(name)
        firmware_blocks = fwType
    printLogSpacer(' Firmware Information ')
    for device in deviceList:
        fw_ver = c_uint64()
        for fw_name in firmware_blocks:
            fw_name = fw_name.upper()
            ret = rocmsmi.rsmi_dev_firmware_version_get(device, fw_block_names_l.index(fw_name), byref(fw_ver))
            if rsmi_ret_ok(ret, device, 'get_firmware_version_' + str(fw_name)):
                # The VCN, VCE, UVD, SOS and ASD firmware's value needs to be in hexadecimal
                if fw_name in ['VCN', 'VCE', 'UVD', 'SOS', 'ASD', 'MES', 'MES KIQ']:
                    printLog(device, '%s firmware version' % (fw_name),
                             '\t0x%s' % (str(hex(fw_ver.value))[2:].zfill(8)))
                # The TA XGMI, TA RAS, and SMC firmware's hex value looks like 0x12345678
                # However, they are parsed as: int(0x12).int(0x34).int(0x56).int(0x78)
                # Which results in the following: 12.34.56.78
                elif fw_name in ['TA XGMI', 'TA RAS', 'SMC']:
                    pos1 = str('%02d' % int((('0x%s' % (str(hex(fw_ver.value))[2:].zfill(8))[0:2])), 16))
                    pos2 = str('%02d' % int((('0x%s' % (str(hex(fw_ver.value))[2:].zfill(8))[2:4])), 16))
                    pos3 = str('%02d' % int((('0x%s' % (str(hex(fw_ver.value))[2:].zfill(8))[4:6])), 16))
                    pos4 = str('%02d' % int((('0x%s' % (str(hex(fw_ver.value))[2:].zfill(8))[6:8])), 16))
                    printLog(device, '%s firmware version' % (fw_name), '\t%s.%s.%s.%s' % (pos1, pos2, pos3, pos4))
                # The ME, MC, and CE firmware names are only 2 characters, so they need an additional tab
                elif fw_name in ['ME', 'MC', 'CE']:
                    printLog(device, '%s firmware version' % (fw_name), '\t\t%s' % (str(fw_ver.value)))
                else:
                    printLog(device, '%s firmware version' % (fw_name), '\t%s' % (str(fw_ver.value)))
    printLogSpacer()


def showGpusByPid(pidList):
    """ Show GPUs used by a specific Process ID (pid)

    Print out the GPU(s) used by a specific KFD process
    If pidList is empty, print all used GPUs for all KFD processes

    :param pidList: List of PIDs to check
    """
    printLogSpacer(' GPUs Indexed by PID ')
    # If pidList is empty then we were given 0 arguments, so they want all PIDs
    # dv_indices = (c_uint32 * dv_limit)()
    num_devices = c_uint32()
    dv_indices = c_void_p()

    if not pidList:
        pidList = getPidList()
        if not pidList:
            printLog(None, 'No KFD PIDs currently running', None)
            printLogSpacer()
            return
    for pid in pidList:
        ret = rocmsmi.rsmi_compute_process_gpus_get(int(pid), None, byref(num_devices))
        if rsmi_ret_ok(ret, metric=('PID ' + pid)):

            dv_indices = (c_uint32 * num_devices.value)()
            ret = rocmsmi.rsmi_compute_process_gpus_get(int(pid), dv_indices, byref(num_devices))

            if rsmi_ret_ok(ret, metric='get_gpu_compute_process'):
                metricName = 'PID %s is using %s DRM device(s)' % (pid, str(num_devices.value))
                if (num_devices.value):
                    printListLog(metricName, list(dv_indices))
                else:
                    printLog(None, metricName, None)
        else:
            print(None, 'Unable to get list of KFD PIDs. A kernel update may be needed', None)
    printLogSpacer()


def getCoarseGrainUtil(device, typeName=None):
    """ Find Coarse Grain Utilization
        If typeName is not given, will return array with of all available sensors,
        where sensor type and value could be addressed like this:

         .. code-block:: python

            for ut_counter in utilization_counters:
                printLog(device, utilization_counter_name[ut_counter.type], ut_counter.val)
    
    :param device: DRM device identifier
    :param typeName: 'GFX Activity', 'Memory Activity'
    """
    timestamp = c_uint64(0)

    if typeName != None:

        try:
            i = utilization_counter_name.index(typeName)
            length = 1
            utilization_counters = (rsmi_utilization_counter_t * length)()
            utilization_counters[0].type = c_int(i)
        except ValueError:
            printLog(None, "No such coarse grain counter type")
            return -1

    else:
        length = rsmi_utilization_counter_type.RSMI_UTILIZATION_COUNTER_LAST + 1
        utilization_counters = (rsmi_utilization_counter_t * length)()
        # populate array with all existing types to query
        for i in range(0, length):
            utilization_counters[i].type = c_int(i)

    ret = rocmsmi.rsmi_utilization_count_get(device, utilization_counters, length, byref(timestamp))
    if rsmi_ret_ok(ret, device, 'get_utilization_count_'+ str(typeName), True):
        return utilization_counters
    return -1


def showGpuUse(deviceList):
    """ Display GPU use for a list of devices

    :param deviceList: List of DRM devices (can be a single-item list)
    """
    printLogSpacer(' % time GPU is busy ')
    for device in deviceList:
        if getGpuUse(device) != -1:
            printLog(device, 'GPU use (%)', getGpuUse(device))
        else:
            printLog(device, 'GPU use Unsupported', None)
        util_counters = getCoarseGrainUtil(device, "GFX Activity")
        if util_counters != -1:
            for ut_counter in util_counters:
                printLog(device, utilization_counter_name[ut_counter.type], ut_counter.val)
        else:
            printInfoLog(device, 'GFX Activity', 'N/A')

    printLogSpacer()


def showEnergy(deviceList):
    """ Display amount of energy consumed by device until now

    Default counter value is 10000b, indicating energy status unit
    is 15.3 micro-Joules increment.
    :param deviceList: List of DRM devices (can be a single-item list)
    """
    power = c_uint64()
    timestamp = c_uint64()
    counter_resolution = c_float()
    printLogSpacer(" Consumed Energy ")
    for device in deviceList:
        ret = rocmsmi.rsmi_dev_energy_count_get(device, byref(power), byref(counter_resolution), byref(timestamp))
        if rsmi_ret_ok(ret, device, "% Energy Counter"):
            printLog(device, "Energy counter", power.value)
            printLog(device, "Accumulated Energy (uJ)", round(power.value * counter_resolution.value, 2))
    printLogSpacer()


def showId(deviceList):
    """ Display the device IDs for a list of devices

    :param deviceList: List of DRM devices (can be a single-item list)
    """
    printLogSpacer(' ID ')
    for device in deviceList:
        printLog(device, 'Device Name', '\t\t' + str(getDeviceName(device)))
        printLog(device, 'Device ID', '\t\t' + str(getDRMDeviceId(device)))
        printLog(device, 'Device Rev', '\t\t' + str(getRev(device)))
        printLog(device, 'Subsystem ID', '\t' + str(getSubsystemId(device)))
        printLog(device, 'GUID', '\t\t' + str(getGUID(device)))
    printLogSpacer()


def showMaxPower(deviceList):
    """ Display the maximum Graphics Package Power that this GPU will attempt to consume
    before it begins throttling performance

    :param deviceList: List of DRM devices (can be a single-item list)
    """
    printLogSpacer(' Power Cap ')
    for device in deviceList:
        if getMaxPower(device) != -1:
            printLog(device, 'Max Graphics Package Power (W)', getMaxPower(device))
        else:
            printLog(device, 'Max Graphics Package Power Unsupported', None)
    printLogSpacer()


def showMemInfo(deviceList, memType):
    """ Display Memory information for a list of devices

    :param deviceList: List of DRM devices (can be a single-item list)
    :param memType: [$validMemTypes] Type of memory information to display
    """
    # Python will pass in a list of values as a single-value list
    # If we get 'all' as the string, just set the list to all supported types
    # Otherwise, split the single-item list by space, then split each element
    # up to process it below

    if 'all' in memType:
        returnTypes = memory_type_l
    else:
        returnTypes = memType

    printLogSpacer(' Memory Usage (Bytes) ')
    for device in deviceList:
        for mem in returnTypes:
            mem = mem.upper()
            memInfo = getMemInfo(device, mem)
            printLog(device, '%s Total Memory (B)' % (mem), memInfo[1])
            printLog(device, '%s Total Used Memory (B)' % (mem), memInfo[0])
    printLogSpacer()


def showMemUse(deviceList):
    """ Display GPU memory usage for a list of devices

    :param deviceList: List of DRM devices (can be a single-item list)
    """
    memoryUse = c_uint64()
    avgMemBandwidth = c_uint16()
    printLogSpacer(' Current Memory Use ')
    for device in deviceList:
        ret = rocmsmi.rsmi_dev_memory_busy_percent_get(device, byref(memoryUse))
        if rsmi_ret_ok(ret, device, '% memory use'):
            printLog(device, 'GPU memory use (%)', memoryUse.value)
        util_counters = getCoarseGrainUtil(device, "Memory Activity")
        if util_counters != -1:
            for ut_counter in util_counters:
                printLog(device, utilization_counter_name[ut_counter.type], ut_counter.val)
        else:
            printLog(device, 'Memory Activity', 'N/A')

        ret = rocmsmi.rsmi_dev_activity_avg_mm_get(device, byref(avgMemBandwidth))
        if rsmi_ret_ok(ret, device, silent=True):
            printLog(device, 'Avg. Memory Bandwidth', avgMemBandwidth.value)
        else:
            printLog(device, 'Not supported on the given system', None)
    printLogSpacer()


def showMemVendor(deviceList):
    """ Display GPU memory vendor for a list of devices

    :param deviceList: List of DRM devices (can be a single-item list)
    """
    vendor = create_string_buffer(256)
    printLogSpacer(' Memory Vendor ')
    for device in deviceList:
        ret = rocmsmi.rsmi_dev_vram_vendor_get(device, vendor, 256)
        try:
            if rsmi_ret_ok(ret, device, 'get_vram_vendor') and vendor.value.decode():
                printLog(device, 'GPU memory vendor', vendor.value.decode())
            else:
                logging.debug('GPU memory vendor missing or not supported')
        except UnicodeDecodeError:
            printErrLog(device, 'Unable to read GPU memory vendor')
    printLogSpacer()


def showOverDrive(deviceList, odtype):
    """ Display current OverDrive level for a list of devices

    :param deviceList: List of DRM devices (can be a single-item list)
    :param odtype: [sclk|mclk] OverDrive type
    """
    rsmi_od = c_uint32()
    printLogSpacer(' OverDrive Level ')
    for device in deviceList:
        odStr = ''
        od = ''
        if odtype == 'sclk':
            odStr = 'GPU'
            ret = rocmsmi.rsmi_dev_overdrive_level_get(device, byref(rsmi_od))
            od = rsmi_od.value
            if not rsmi_ret_ok(ret, device, 'get_overdrive_level_' + str(odtype)):
                continue
        elif odtype == 'mclk':
            odStr = 'GPU Memory'
            ret = rocmsmi.rsmi_dev_mem_overdrive_level_get(device, byref(rsmi_od))
            od = rsmi_od.value
            if not rsmi_ret_ok(ret, device, 'get_mem_overdrive_level_' + str(odtype)):
                continue
        else:
            printErrLog(device, 'Unable to retrieve OverDrive')
            logging.error('Unsupported clock type %s', odtype)
        printLog(device, odStr + ' OverDrive value (%)', od)
    printLogSpacer()


def showPcieBw(deviceList):
    """ Display estimated PCIe bandwidth usage for a list of devices

    :param deviceList: List of DRM devices (can be a single-item list)
    """
    sent = c_uint64()
    received = c_uint64()
    max_pkt_sz = c_uint64()
    printLogSpacer(' Measured PCIe Bandwidth ')
    for device in deviceList:
        ret = rocmsmi.rsmi_dev_pci_throughput_get(device, byref(sent), byref(received), byref(max_pkt_sz))
        if rsmi_ret_ok(ret, device, 'get_PCIe_bandwidth'):
            # Use 1024.0 to ensure that the result is a float and not integer division
            bw = ((received.value + sent.value) * max_pkt_sz.value) / 1024.0 / 1024.0
            # Use the bwstr below to control precision on the string
            bwstr = '%.3f' % bw
            printLog(device, 'Estimated maximum PCIe bandwidth over the last second (MB/s)', bwstr)
        else:
            logging.debug('GPU PCIe bandwidth usage not supported')
    printLogSpacer()


def showPcieReplayCount(deviceList):
    """ Display number of PCIe replays for a list of devices

    :param deviceList: List of DRM devices (can be a single-item list)
    """
    counter = c_uint64()
    printLogSpacer(' PCIe Replay Counter ')
    for device in deviceList:
        ret = rocmsmi.rsmi_dev_pci_replay_counter_get(device, byref(counter))
        if rsmi_ret_ok(ret, device, 'PCIe Replay Count'):
            printLog(device, 'PCIe Replay Count', counter.value)
    printLogSpacer()


def showPerformanceLevel(deviceList):
    """ Display current Performance Level for a list of devices

    :param deviceList: List of DRM devices (can be a single-item list)
    """
    printLogSpacer(' Show Performance Level ')
    for device in deviceList:
        if getPerfLevel(device) != -1:
            printLog(device, 'Performance Level', str(getPerfLevel(device)).lower())
        else:
            printLog(device, 'Performance Level Unsupported', None)
    printLogSpacer()


def showPids(verbose):
    """ Show Information for PIDs created in a KFD (Compute) context """
    printLogSpacer(' KFD Processes ')
    dataArray = []
    if verbose == "details":
        dataArray.append(['PID', 'PROCESS NAME', 'GPU', 'VRAM USED', 'SDMA USED', 'CU OCCUPANCY'])
    else:
        dataArray.append(['PID', 'PROCESS NAME', 'GPU(s)', 'VRAM USED', 'SDMA USED', 'CU OCCUPANCY'])

    pidList = getPidList()
    if not pidList:
        printLog(None, 'No KFD PIDs currently running', None)
        printLogSpacer()
        return
    dv_indices = c_void_p()
    num_devices = c_uint32()
    proc = rsmi_process_info_t()
    for pid in pidList:
        gpuNumber = 'UNKNOWN'
        vramUsage = 'UNKNOWN'
        sdmaUsage = 'UNKNOWN'
        cuOccupancy = 'UNKNOWN'
        cuOccupancyInvalid = 0xFFFFFFFF
        dv_indices = (c_uint32 * num_devices.value)()
        ret = rocmsmi.rsmi_compute_process_gpus_get(int(pid), None, byref(num_devices))
        if rsmi_ret_ok(ret, metric='get_gpu_compute_process'):
            dv_indices = (c_uint32 * num_devices.value)()
            ret = rocmsmi.rsmi_compute_process_gpus_get(int(pid), dv_indices, byref(num_devices))
            if rsmi_ret_ok(ret, metric='get_gpu_compute_process'):
                gpuNumber = str(num_devices.value)
            else:
                logging.debug('Unable to fetch GPU number by PID')
        if verbose == "details":
            for dv_ind in dv_indices:
                ret = rocmsmi.rsmi_compute_process_info_by_device_get(int(pid), dv_ind, byref(proc))
                if rsmi_ret_ok(ret, metric='get_compute_process_info_by_pid'):
                    vramUsage = proc.vram_usage
                    sdmaUsage = proc.sdma_usage
                    if proc.cu_occupancy != cuOccupancyInvalid:
                        cuOccupancy = proc.cu_occupancy
                else:
                    logging.debug('Unable to fetch process info by PID')
                dataArray.append([pid, getProcessName(pid), str(gpuNumber), str(vramUsage), str(sdmaUsage), str(cuOccupancy)])
        else:
            ret = rocmsmi.rsmi_compute_process_info_by_pid_get(int(pid), byref(proc))
            if rsmi_ret_ok(ret, metric='get_compute_process_info_by_pid'):
                vramUsage = proc.vram_usage
                sdmaUsage = proc.sdma_usage
                if proc.cu_occupancy != cuOccupancyInvalid:
                    cuOccupancy = proc.cu_occupancy
            else:
                logging.debug('Unable to fetch process info by PID')
            dataArray.append([pid, getProcessName(pid), str(gpuNumber), str(vramUsage), str(sdmaUsage), str(cuOccupancy)])
    printLog(None, 'KFD process information:', None)
    print2DArray(dataArray)
    printLogSpacer()


def showPower(deviceList):
    """ Display Current (also known as instant) Socket or Average
        Graphics Package Power Consumption for a list of devices

    :param deviceList: List of DRM devices (can be a single-item list)
    """
    secondaryPresent=False
    printLogSpacer(' Power Consumption ')
    for device in deviceList:
        power_dict = getPower(device)
        power = 'N/A'
        if (power_dict['ret'] == rsmi_status_t.RSMI_STATUS_SUCCESS and 
            power_dict['power_type'] != 'INVALID_POWER_TYPE'):
           power = power_dict['power']
           printLog(device, power_dict['power_type'].title() + ' Graphics Package Power (' 
                    + power_dict['unit'] + ')',
                    power)
        elif checkIfSecondaryDie(device):
            printLog(device, 'Average Graphics Package Power (W)', "N/A (Secondary die)")
            secondaryPresent=True
        else:
            printErrLog(device, 'Unable to get Average or Current Socket Graphics Package Power Consumption')
    if secondaryPresent:
        printLog(None, "\n\t\tPrimary die (usually one above or below the secondary) shows total (primary + secondary) socket power information", None)
    printLogSpacer()


def showPowerPlayTable(deviceList):
    """ Display current GPU Memory clock frequencies and voltages for a list of devices

    :param deviceList: List of DRM devices (can be a single-item list)
    """
    global PRINT_JSON
    if PRINT_JSON:
        return
    printLogSpacer(' GPU Memory clock frequencies and voltages ')
    odvf = rsmi_od_volt_freq_data_t()
    for device in deviceList:
        ret = rocmsmi.rsmi_dev_od_volt_info_get(device, byref(odvf))
        if rsmi_ret_ok(ret, device, 'get_od_volt'):
            # TODO: Make this more dynamic and less hard-coded if possible
            printLog(device, 'OD_SCLK:', None)
            printLog(device, '0: %sMhz' % (int(odvf.curr_sclk_range.lower_bound / 1000000)), None)
            printLog(device, '1: %sMhz' % (int(odvf.curr_sclk_range.upper_bound / 1000000)), None)
            printLog(device, 'OD_MCLK:', None)
            printLog(device, '1: %sMhz' % (int(odvf.curr_mclk_range.upper_bound / 1000000)), None)
            if odvf.num_regions > 0:
                printLog(device, 'OD_VDDC_CURVE:', None)
                for position in range(3):
                    printLog(device, '%d: %sMhz %smV' % (
                    position, int(list(odvf.curve.vc_points)[position].frequency / 1000000),
                    int(list(odvf.curve.vc_points)[position].voltage)), None)
            if odvf.sclk_freq_limits.lower_bound > 0 or  odvf.sclk_freq_limits.upper_bound > 0 \
                or odvf.mclk_freq_limits.lower_bound >0 or odvf.mclk_freq_limits.upper_bound > 0:
                printLog(device, 'OD_RANGE:', None)
            if odvf.sclk_freq_limits.lower_bound > 0 or  odvf.sclk_freq_limits.upper_bound > 0:
                printLog(device, 'SCLK:     %sMhz        %sMhz' % (
                int(odvf.sclk_freq_limits.lower_bound / 1000000), int(odvf.sclk_freq_limits.upper_bound / 1000000)), None)
            if odvf.mclk_freq_limits.lower_bound >0 or odvf.mclk_freq_limits.upper_bound > 0:
                printLog(device, 'MCLK:     %sMhz        %sMhz' % (
                int(odvf.mclk_freq_limits.lower_bound / 1000000), int(odvf.mclk_freq_limits.upper_bound / 1000000)), None)
            if odvf.num_regions > 0:
                for position in range(3):
                    printLog(device, 'VDDC_CURVE_SCLK[%d]:     %sMhz' % (
                    position, int(list(odvf.curve.vc_points)[position].frequency / 1000000)), None)
                    printLog(device, 'VDDC_CURVE_VOLT[%d]:     %smV' % (
                    position, int(list(odvf.curve.vc_points)[position].voltage)), None)
    printLogSpacer()


def showProduct(deviceList):
    """ Show the requested product information for a list of devices

    :param deviceList: List of DRM devices (can be a single-item list)
    """
    printLogSpacer(' Product Info ')
    for device in deviceList:
        # Only continue if GPU vendor is AMD
        if isAmdDevice(device):
            # TODO: Retrieve the SKU using 'rsmi_dev_sku_get' from the LIB
            # Device SKU is just the characters in between the two '-' in vbios_version
            vbios = getVbiosVersion(device, True)
            device_sku = "N/A"
            if vbios.count('-') == 2 and len(str(vbios.split('-')[1])) > 1:
                device_sku = vbios.split('-')[1]

            printLog(device, 'Card Series', '\t\t' + str(getDeviceName(device)))
            # Retrieve device ID from DRM and KFD
            printLog(device, 'Card Model', str('\t\t' + getDRMDeviceId(device)))
            printLog(device, 'Card Vendor', '\t\t' + getVendor(device))
            printLog(device, 'Card SKU', '\t\t' + device_sku)
            printLog(device, 'Subsystem ID', str('\t' + getSubsystemId(device)))
            printLog(device, 'Device Rev', str('\t\t' + getRev(device)))
            printLog(device, 'Node ID', str('\t\t' + str(getNodeId(device))))
            printLog(device, 'GUID', str('\t\t' + str(getGUID(device))))
            printLog(device, 'GFX Version', str('\t\t' + getTargetGfxVersion(device)))

        else:
            vendor = getVendor(device)
            printLog(device, 'Incompatible device.\n' \
                             'GPU[%s]\t\t: Expected vendor name: Advanced Micro Devices, Inc. [AMD/ATI]\n' \
                             'GPU[%s]\t\t: Actual vendor name' % (device, device), vendor)
    printLogSpacer()


def showProfile(deviceList):
    """ Display available Power Profiles for a list of devices.

    :param deviceList: List of DRM devices (can be a single-item list)
    """
    global PRINT_JSON
    if PRINT_JSON:
        return
    printLogSpacer(' Show Power Profiles ')
    status = rsmi_power_profile_status_t()
    for device in deviceList:
        ret = rocmsmi.rsmi_dev_power_profile_presets_get(device, 0, byref(status))
        if rsmi_ret_ok(ret, device, 'get_power_profiles', silent=False):
            binaryMaskString = str(format(status.available_profiles, '07b'))[::-1]
            bitMaskPosition = 0
            profileNumber = 0
            while (bitMaskPosition < 7):
                if binaryMaskString[bitMaskPosition] == '1':
                    profileNumber = profileNumber + 1
                    if 2 ** bitMaskPosition == status.current:
                        printLog(device, '%d. Available power profile (#%d of 7)' % \
                                 (profileNumber, bitMaskPosition + 1), profileString(2 ** bitMaskPosition) + '*')
                    else:
                        printLog(device, '%d. Available power profile (#%d of 7)' % \
                                 (profileNumber, bitMaskPosition + 1), profileString(2 ** bitMaskPosition))
                bitMaskPosition = bitMaskPosition + 1
    printLogSpacer()


def showRange(deviceList, rangeType):
    """ Show the range for either the sclk or voltage for the specified devices

    :param deviceList: List of DRM devices (can be a single-item list)
    :param rangeType: [sclk|voltage] Type of range to return
    """
    global RETCODE
    if rangeType not in {'sclk', 'mclk', 'voltage'}:
        printLog(None, 'Invalid range identifier %s' % (rangeType), None)
        RETCODE = 1
        return
    printLogSpacer(' Show Valid %s Range ' % (rangeType))
    odvf = rsmi_od_volt_freq_data_t()
    for device in deviceList:
        ret = rocmsmi.rsmi_dev_od_volt_info_get(device, byref(odvf))
        if rsmi_ret_ok(ret, device, 'get_od_volt', silent=False):
            if rangeType == 'sclk':
                printLog(device, 'Valid sclk range: %sMhz - %sMhz' % (
                int(odvf.curr_sclk_range.lower_bound / 1000000), int(odvf.curr_sclk_range.upper_bound / 1000000)), None)
            if rangeType == 'mclk':
                printLog(device, 'Valid mclk range: %sMhz - %sMhz' % (
                int(odvf.curr_mclk_range.lower_bound / 1000000), int(odvf.curr_mclk_range.upper_bound / 1000000)), None)
            if rangeType == 'voltage':
                if odvf.num_regions == 0:
                    printErrLog(device, 'Voltage curve regions unsupported.')
                    continue
                num_regions = c_uint32(odvf.num_regions)
                regions = (rsmi_freq_volt_region_t * odvf.num_regions)()
                ret = rocmsmi.rsmi_dev_od_volt_curve_regions_get(device, byref(num_regions), byref(regions))
                if rsmi_ret_ok(ret, device, 'volt'):
                    for i in range(num_regions.value):
                        printLog(device,
                                 'Region %d: Valid voltage range: %smV - %smV' % (i, regions[i].volt_range.lower_bound,
                                                                                  regions[i].volt_range.upper_bound),
                                 None)
                else:
                    printLog(device, 'Unable to display %s range' % (rangeType), None)
    printLogSpacer()


def showRasInfo(deviceList, rasType):
    """ Show the requested RAS information for a list of devices

    :param deviceList: List of DRM devices (can be a single-item list)
    :param rasType: [$validRasBlocks] RAS counter to display (all if left empty)
    """
    state = rsmi_ras_err_state_t()
    if not rasType or 'all' in rasType:
        rasBlocks = rsmi_gpu_block_d.keys()
    else:
        for name in rasType:
            if name.upper() not in rsmi_gpu_block_d:
                rasType.remove(name)
                printErrLog(None, '%s is not a RAS block' % (name))

        rasBlocks = [block.upper() for block in rasType]

    printLogSpacer(' RAS Info ')
    for device in deviceList:
        data = []
        for block in rasBlocks:
            row = []
            ret = rocmsmi.rsmi_dev_ecc_status_get(device, rsmi_gpu_block_d[block], byref(state))
            if rsmi_ret_ok(ret, device, 'get_ecc_status_' + str(block), True):
                row.append(block)
                row.append(rsmi_ras_err_stale_machine[state.value].upper())
                # Now add the error count
                if rsmi_ras_err_stale_machine[state.value] != 'disabled' or 'none' or 'unknown error':
                    ec = rsmi_error_count_t()
                    ret = rocmsmi.rsmi_dev_ecc_count_get(device, rsmi_gpu_block_d[block], byref(ec))
                    if rsmi_ret_ok(ret, device, 'ecc err count', True):
                        row.append(ec.correctable_err)
                        row.append(ec.uncorrectable_err)
                data.append(row)
        printTableLog(['         Block', '     Status  ', 'Correctable Error', 'Uncorrectable Error'], data, device,
                      'RAS INFO')
        # TODO: Use dynamic spacing for column widths
        printLogSpacer(None, '_')
    printLogSpacer()


def showRetiredPages(deviceList, retiredType='all'):
    """ Show retired pages of a specified type for a list of devices

    :param deviceList: List of DRM devices (can be a single-item list)
    :param retiredType: Type of retired pages to show (default = all)
    """
    printLogSpacer(' Pages Info ')
    num_pages = c_uint32()
    records = rsmi_retired_page_record_t()

    for device in deviceList:
        data = []
        ret = rocmsmi.rsmi_dev_memory_reserved_pages_get(device, byref(num_pages), None)
        if rsmi_ret_ok(ret, device, 'ras'):
            records = (rsmi_retired_page_record_t * num_pages.value)()
        else:
            logging.debug('Unable to retrieve reserved page info')
            return

        ret = rocmsmi.rsmi_dev_memory_reserved_pages_get(device, byref(num_pages), byref(records))
        for rec in records:
            if (memory_page_status_l[rec.status] == retiredType or retiredType == 'all'):
                data.append((hex(rec.page_address), hex(rec.page_size), memory_page_status_l[rec.status]))
        if data:
            printTableLog(['    Page address', '   Page size', '    Status'], data, device,
                          retiredType.upper() + ' PAGES INFO')
    printLogSpacer()


def showSerialNumber(deviceList):
    """ Display the serial number for a list of devices

    :param deviceList: List of DRM devices (can be a single-item list)
    """
    printLogSpacer(' Serial Number ')
    for device in deviceList:
        sn = create_string_buffer(256)
        ret = rocmsmi.rsmi_dev_serial_number_get(device, sn, 256)
        try:
            sn.value.decode()
        except UnicodeDecodeError:
            printErrLog(device, "FRU Serial Number contains non-alphanumeric characters. FRU is likely corrupted")
            continue

        if rsmi_ret_ok(ret, device, 'get_serial_number') and sn.value.decode():
            printLog(device, 'Serial Number', sn.value.decode())
        else:
            printLog(device, 'Serial Number', 'N/A')
    printLogSpacer()


def showUId(deviceList):
    """ Display the unique device ID for a list of devices

    :param deviceList: List of DRM devices (can be a single-item list)
    """
    printLogSpacer(' Unique ID ')
    for device in deviceList:
        dv_uid = c_uint64()
        ret = rocmsmi.rsmi_dev_unique_id_get(device, byref(dv_uid))
        if rsmi_ret_ok(ret, device, 'get_unique_id', True) and str(hex(dv_uid.value)):
            printLog(device, 'Unique ID', hex(dv_uid.value))
        else:
            printLog(device, 'Unique ID', 'N/A')
    printLogSpacer()


def showVbiosVersion(deviceList):
    """ Display the VBIOS version for a list of devices

    :param deviceList: List of DRM devices (can be a single-item list)
    """
    printLogSpacer(' VBIOS ')
    for device in deviceList:
        printLog(device, 'VBIOS version', getVbiosVersion(device, silent=True))
    printLogSpacer()


class _Getch:
    """
    Get a single character from standard input
    """

    def __init__(self):
        import sys, tty

    def __call__(self):
        import sys, termios, tty
        fd = sys.stdin.fileno()
        old_settings = termios.tcgetattr(fd)
        try:
            tty.setraw(sys.stdin.fileno())
            ch = sys.stdin.read(1)
        finally:
            termios.tcsetattr(fd, termios.TCSADRAIN, old_settings)
        return ch


def showEvents(deviceList, eventTypes):
    """ Display a blocking list of events for a list of devices

    :param deviceList: List of DRM devices (can be a single-item list)
    :param eventTypes: List of event type names (can be a single-item list)
    """
    printLogSpacer(' Show Events ')
    printLog(None, 'press \'q\' or \'ctrl + c\' to quit', None)
    eventTypeList = []
    for event in eventTypes:  # Cleaning list from wrong values
        if event.replace(',', '').upper() in notification_type_names:
            eventTypeList.append(event.replace(',', '').upper())
        else:
            printErrLog(None, 'Ignoring unrecognized event type %s' % (event.replace(',', '')))
    if len(eventTypeList) == 0:
        eventTypeList = notification_type_names
        print2DArray([['DEVICE\t', 'TIME\t', 'TYPE\t', 'DESCRIPTION']])
        # Create a seperate thread for each GPU
        for device in deviceList:
            try:
                _thread.start_new_thread(printEventList, (device, 1000, eventTypeList))
                time.sleep(0.25)
            except Exception as e:
                printErrLog(device, 'Unable to start new thread. %s' % (e))
                return
    while 1:  # Exit condition from user keyboard input of 'q' or 'ctrl + c'
        getch = _Getch()
        user_input = getch()
        # Catch user input for q or Ctrl + c
        if user_input == 'q' or user_input == '\x03':
            for device in deviceList:
                ret = rocmsmi.rsmi_event_notification_stop(device)
                if not rsmi_ret_ok(ret, device, 'stop_event_notification'):
                    printErrLog(device, 'Unable to end event notifications.')
            print('\r')
            break


def printTempGraph(deviceList, delay, temp_type):
    # deviceList must be in ascending order
    deviceList.sort()
    devices = 0
    # Print an empty line for each device
    for device in deviceList:
        devices = devices + 1
    for i in range(devices):
        printEmptyLine()
    originalTerminalWidth = os.get_terminal_size()[0]
    while 1:  # Exit condition from user keyboard input of 'q' or 'ctrl + c'
        terminalWidth = os.get_terminal_size()[0]
        printStrings = list()
        for device in deviceList:
            temp = getTemp(device, temp_type)
            if temp == 'N/A':
                percentage = 0
            else:
                percentage = temp
            if percentage >= 100:
                percentage = 100
            if percentage < 0:
                percentage = 0
            # Get available space based on terminal width
            availableSpace = 0
            if terminalWidth >= 20:
                availableSpace = terminalWidth - 20
            # Get color based on percentage, with a non-linear scaling
            color = getGraphColor(3.16*(percentage**1.5)**(1/2))
            # Get graph length based on percentage and available space
            padding = (percentage / float(100)) * availableSpace
            if padding > availableSpace:
                padding = availableSpace
            paddingSpace = color[-1]
            for i in range(int(padding)):
                paddingSpace += paddingSpace[-1]
            remainder = 0
            if availableSpace >= padding:
                remainder = availableSpace + 1 - padding
            remainderSpace = ' ' * int(remainder)
            # TODO: Allow terminal size to be decreased
            if terminalWidth < originalTerminalWidth:
                print('Terminal size cannot be decreased.\n\r')
                return
            if type(temp) == str:
                tempString = temp
            else:
                tempString = str(int(temp))
            # Two spare Spaces
            tempString = (tempString + '°C').ljust(5)
            printStrings.append('\033[2;30;47mGPU[%d] Temp %s|%s%s\x1b[0m%s' % (device, tempString, color, paddingSpace[1:], remainderSpace))
            originalTerminalWidth = terminalWidth
            time.sleep((delay / 1000))

        if terminalWidth >= 20:
            # go up and prepare to rewrite the lines
            for i in printStrings:
                print('\033[A', end='\r')
            # print all strings
            for i in printStrings:
                print(i, end='\r\n')


def getGraphColor(percentage):
    # Text / Background color mixing (Tested on PuTTY)
    colors = ['\033[2;35;45m','\033[2;34;45m','\033[2;35;44m','\033[2;34;44m',
              '\033[2;36;44m','\033[2;34;46m','\033[2;36;46m','\033[2;32;46m',
              '\033[2;36;42m','\033[2;32;42m','\033[2;33;42m','\033[2;32;43m',
              '\033[2;33;43m','\033[2;31;43m','\033[2;33;41m','\033[2;31;41m']
    characters = [' ', '░', '░', '▒', '▒', '░']
    # Ensure percentage is in range and rounded
    if percentage > 99:
        percentage = 99
    if percentage < 0:
        percentage = 0
    percentage = round(percentage, 0)
    # There are a total of 16 distinct colors, with 2 special ascii characters per
    # color, for a total of 16*2=32 distinct colors for a gradient.
    # Therefore every 100/32=3.125 percent the color gradient will change
    stepSize = (100/len(colors))/2
    characterIndex = int((percentage % (len(characters) * stepSize)) / stepSize)
    colorIndex = int(percentage / (stepSize * 2))
    returnStr = colors[colorIndex] + characters[characterIndex]
    return returnStr


def showTempGraph(deviceList):
    deviceList.sort()
    temp_type = getTemperatureLabel(deviceList)
    printLogSpacer(' Temperature Graph ' + temp_type.capitalize() + ' ')
    # Start a thread for constantly printing
    try:
        # Create a thread (call print function, devices, delay in ms)
        _thread.start_new_thread(printTempGraph, (deviceList, 150, temp_type))
    except Exception as e:
        printErrLog(device, 'Unable to start new thread. %s' % (e))
    # Catch user input for program termination
    while 1:  # Exit condition from user keyboard input of 'q' or 'ctrl + c'
        getch = _Getch()
        user_input = getch()
        # Catch user input for q or Ctrl + c
        if user_input == 'q' or user_input == '\x03':
            break
    # Reset color to default before exit
    print('\033[A\x1b[0m\r')
    printLogSpacer()


def showDriverVersion(deviceList, component):
    """ Display the software version for the specified component

    :param deviceList: List of DRM devices (can be a single-item list)
    :param component: Component (currently only driver)
    """
    printLogSpacer(' Version of System Component ')
    printSysLog(component_str(component) + ' version', getVersion(deviceList, component))
    printLogSpacer()


def showVoltage(deviceList):
    """ Display the current voltage (in millivolts) for a list of devices

    :param deviceList: List of DRM devices (can be a single-item list)
    """
    printLogSpacer(' Current voltage ')
    for device in deviceList:
        vtype = rsmi_voltage_type_t(0)
        met = rsmi_voltage_metric_t(0)
        voltage = c_uint64()
        ret = rocmsmi.rsmi_dev_volt_metric_get(device, vtype, met, byref(voltage))
        if rsmi_ret_ok(ret, device, 'get_volt_metric') and str(voltage.value):
            printLog(device, 'Voltage (mV)', str(voltage.value))
        else:
            logging.debug('GPU voltage not supported')
    printLogSpacer()


def showVoltageCurve(deviceList):
    """ Show the voltage curve points for the specified devices

    :param deviceList: List of DRM devices (can be a single-item list)
    """
    printLogSpacer(' Voltage Curve Points ')
    odvf = rsmi_od_volt_freq_data_t()
    for device in deviceList:
        ret = rocmsmi.rsmi_dev_od_volt_info_get(device, byref(odvf))
        if rsmi_ret_ok(ret, device, 'get_od_volt_info', silent=False) and odvf.num_regions > 0:
            for position in range(3):
                printLog(device, 'Voltage point %d: %sMhz %smV' % (
                position, int(list(odvf.curve.vc_points)[position].frequency / 1000000),
                int(list(odvf.curve.vc_points)[position].voltage)), None)
        else:
            printErrLog(device, 'Voltage curve Points unsupported.')
    printLogSpacer()


def showXgmiErr(deviceList):
    """ Display the XGMI Error status

    This reads the XGMI error file, and interprets the return value from the sysfs file

    :param deviceList: Show XGMI error state for these devices
    """
    printLogSpacer('XGMI Error status')
    xe = rsmi_xgmi_status_t()
    for device in deviceList:
        ret = rocmsmi.rsmi_dev_xgmi_error_status(device, byref(xe))
        if rsmi_ret_ok(ret, device, 'xgmi status'):
            desc = ''
            if xe.value is None:
                continue
            else:
                err = int(xe.value)
            if err == 0:
                desc = 'No errors detected since last read'
            elif err == 1:
                desc = 'Single error detected since last read'
            elif err == 2:
                desc = 'Multiple errors detected since last read'
            else:
                printErrLog(device, 'Invalid return value from xgmi_error')
                continue
            if PRINT_JSON is True:
                printLog(device, 'XGMI Error count', err)
            else:
                printLog(device, 'XGMI Error count', '%s (%s)' % (err, desc))
    printLogSpacer()


def showAccessibleTopology(deviceList):
    """ Display the HW Topology Information based on link accessibility

    This reads the HW Topology file and displays the matrix for the nodes

    :param deviceList: List of DRM devices (can be a single-item list)
    """
    devices_ind = range(len(deviceList))
    accessible = c_bool()
    gpu_links_type = [[0 for x in devices_ind] for y in devices_ind]
    printLogSpacer(' Link accessibility between two GPUs ')
    for srcdevice in deviceList:
        for destdevice in deviceList:
            ret = rocmsmi.rsmi_is_P2P_accessible(srcdevice, destdevice, byref(accessible))
            if rsmi_ret_ok(ret, metric='is_P2P_accessible'):
                gpu_links_type[srcdevice][destdevice] = accessible.value
            else:
                printErrLog(srcdevice, 'Cannot read link accessibility: Unsupported on this machine')
    if PRINT_JSON:
        formatMatrixToJSON(deviceList, gpu_links_type, "(Topology) Link accessibility between DRM devices {} and {}")
        return

    printTableRow(None, '      ')
    for row in deviceList:
        tmp = 'GPU%d' % row
        printTableRow('%-12s', tmp)
    printEmptyLine()
    for gpu1 in deviceList:
        tmp = 'GPU%d' % gpu1
        printTableRow('%-6s', tmp)
        for gpu2 in deviceList:
            printTableRow('%-12s', gpu_links_type[gpu1][gpu2])
        printEmptyLine()


def showWeightTopology(deviceList):
    """ Display the HW Topology Information based on weights

    This reads the HW Topology file and displays the matrix for the nodes

    :param deviceList: List of DRM devices (can be a single-item list)
    """
    global PRINT_JSON
    devices_ind = range(len(deviceList))
    gpu_links_weight = [[0 for x in devices_ind] for y in devices_ind]
    printLogSpacer(' Weight between two GPUs ')
    for srcdevice in deviceList:
        for destdevice in deviceList:
            if (srcdevice == destdevice):
                gpu_links_weight[srcdevice][destdevice] = 0
                continue
            weight = c_uint64()
            ret = rocmsmi.rsmi_topo_get_link_weight(srcdevice, destdevice, byref(weight))
            if rsmi_ret_ok(ret, metric='get_link_weight_topology'):
                gpu_links_weight[srcdevice][destdevice] = weight
            else:
                printErrLog(srcdevice, 'Cannot read Link Weight: Not supported on this machine')
                gpu_links_weight[srcdevice][destdevice] = None


    if PRINT_JSON:
        formatMatrixToJSON(deviceList, gpu_links_weight, "(Topology) Weight between DRM devices {} and {}")
        return

    printTableRow(None, '      ')
    for row in deviceList:
        tmp = 'GPU%d' % row
        printTableRow('%-12s', tmp)
    printEmptyLine()
    for gpu1 in deviceList:
        tmp = 'GPU%d' % gpu1
        printTableRow('%-6s', tmp)
        for gpu2 in deviceList:
            if (gpu1 == gpu2):
                printTableRow('%-12s', '0')
            elif (gpu_links_weight[gpu1][gpu2] == None):
                printTableRow('%-12s', 'N/A')
            else:
                printTableRow('%-12s', gpu_links_weight[gpu1][gpu2].value)
        printEmptyLine()


def showHopsTopology(deviceList):
    """ Display the HW Topology Information based on number of hops

    This reads the HW Topology file and displays the matrix for the nodes

    :param deviceList: List of DRM devices (can be a single-item list)
    """
    linktype = c_char_p()
    devices_ind = range(len(deviceList))
    gpu_links_hops = [[0 for x in devices_ind] for y in devices_ind]
    printLogSpacer(' Hops between two GPUs ')
    for srcdevice in deviceList:
        for destdevice in deviceList:
            if (srcdevice == destdevice):
                gpu_links_hops[srcdevice][destdevice] = '0'
                continue
            hops = c_uint64()
            ret = rocmsmi.rsmi_topo_get_link_type(srcdevice, destdevice, byref(hops), byref(linktype))
            if rsmi_ret_ok(ret, metric='get_link_type_topology'):
                gpu_links_hops[srcdevice][destdevice] = hops
            else:
                printErrLog(srcdevice, 'Cannot read Link Hops: Not supported on this machine')
                gpu_links_hops[srcdevice][destdevice] = None

    if PRINT_JSON:
        formatMatrixToJSON(deviceList, gpu_links_hops, "(Topology) Hops between DRM devices {} and {}")
        return

    printTableRow(None, '      ')
    for row in deviceList:
        tmp = 'GPU%d' % row
        printTableRow('%-12s', tmp)
    printEmptyLine()
    for gpu1 in deviceList:
        tmp = 'GPU%d' % gpu1
        printTableRow('%-6s', tmp)
        for gpu2 in deviceList:
            if (gpu1 == gpu2):
                printTableRow('%-12s', '0')
            elif (gpu_links_hops[gpu1][gpu2] == None):
                printTableRow('%-12s', 'N/A')
            else:
                printTableRow('%-12s', gpu_links_hops[gpu1][gpu2].value)
        printEmptyLine()


def showTypeTopology(deviceList):
    """ Display the HW Topology Information based on link type

    This reads the HW Topology file and displays the matrix for the nodes

    :param deviceList: List of DRM devices (can be a single-item list)
    """
    devices_ind = range(len(deviceList))
    hops = c_uint64()
    linktype = c_uint64()
    gpu_links_type = [[0 for x in devices_ind] for y in devices_ind]
    printLogSpacer(' Link Type between two GPUs ')
    for srcdevice in deviceList:
        for destdevice in deviceList:
            if (srcdevice == destdevice):
                gpu_links_type[srcdevice][destdevice] = '0'
                continue
            ret = rocmsmi.rsmi_topo_get_link_type(srcdevice, destdevice, byref(hops), byref(linktype))
            if rsmi_ret_ok(ret, metric='get_link_topology_type'):
                if (linktype.value == 1):
                    gpu_links_type[srcdevice][destdevice] = "PCIE"
                elif (linktype.value == 2):
                    gpu_links_type[srcdevice][destdevice] = "XGMI"
                else:
                    gpu_links_type[srcdevice][destdevice] = "XXXX"
            else:
                printErrLog(srcdevice, 'Cannot read Link Type: Not supported on this machine')
                gpu_links_type[srcdevice][destdevice] = "XXXX"

    if PRINT_JSON:
        formatMatrixToJSON(deviceList, gpu_links_type, "(Topology) Link type between DRM devices {} and {}")
        return

    printTableRow(None, '      ')
    for row in deviceList:
        tmp = 'GPU%d' % row
        printTableRow('%-12s', tmp)
    printEmptyLine()
    for gpu1 in deviceList:
        tmp = 'GPU%d' % gpu1
        printTableRow('%-6s', tmp)
        for gpu2 in deviceList:
            if (gpu1 == gpu2):
                printTableRow('%-12s', '0')
            else:
                printTableRow('%-12s', gpu_links_type[gpu1][gpu2])
        printEmptyLine()


def showNumaTopology(deviceList):
    """ Display the HW Topology Information for numa nodes

    This reads the HW Topology file and display the matrix for the nodes

    :param deviceList: List of DRM devices (can be a single-item list)
    """
    printLogSpacer(' Numa Nodes ')
    numa_numbers = c_int32()
    for device in deviceList:
        ret = rocmsmi.rsmi_topo_get_numa_node_number(device, byref(numa_numbers))
        if rsmi_ret_ok(ret, device, 'get_numa_node_number'):
            printLog(device, "(Topology) Numa Node", numa_numbers.value)
        else:
            printErrLog(device, "Cannot read Numa Node")

        ret = rocmsmi.rsmi_topo_numa_affinity_get(device, byref(numa_numbers))
        if rsmi_ret_ok(ret, metric='get_numa_affinity_topology'):
            printLog(device, "(Topology) Numa Affinity", numa_numbers.value)
        else:
            printErrLog(device, 'Cannot read Numa Affinity')


def showHwTopology(deviceList):
    """ Display the HW Topology Information based on weight/hops/type

    This reads the HW Topology file and displays the matrix for the nodes

    :param deviceList: List of DRM devices (can be a single-item list)
    """
    showWeightTopology(deviceList)
    printEmptyLine()
    showHopsTopology(deviceList)
    printEmptyLine()
    showTypeTopology(deviceList)
    printEmptyLine()
    showNumaTopology(deviceList)


def showNodesBw(deviceList):
    """ Display max and min bandwidth between nodes.
    Currently supports XGMI only.
    This reads the HW Topology file and displays the matrix for the nodes
    :param deviceList: List of DRM devices (can be a single-item list)
    """
    devices_ind = range(len(deviceList))
    minBW = c_uint32()
    maxBW = c_uint32()
    hops = c_uint64()
    linktype = c_uint64()
    silent = False
    nonXgmi = False
    gpu_links_type = [[0 for x in devices_ind] for y in devices_ind]
    printLogSpacer(' Bandwidth ')
    for srcdevice in deviceList:
        for destdevice in deviceList:
            if srcdevice != destdevice:
                ret = rocmsmi.rsmi_minmax_bandwidth_get(srcdevice, destdevice, byref(minBW), byref(maxBW))
                #verify that link type is xgmi
                ret2 = rocmsmi.rsmi_topo_get_link_type(srcdevice, destdevice, byref(hops), byref(linktype))
                if rsmi_ret_ok(ret2," {} to {}".format(srcdevice, destdevice), 'get_link_topology_type', True):
                    if linktype.value != 2:
                        nonXgmi = True
                        silent= True
                        gpu_links_type[srcdevice][destdevice] = "N/A"

                if rsmi_ret_ok(ret, " {}  to {}".format(srcdevice, destdevice), 'get_link_topology_type',silent):
                    gpu_links_type[srcdevice][destdevice] = "{}-{}".format(minBW.value, maxBW.value)
            else:
                gpu_links_type[srcdevice][destdevice] = "N/A"
    if PRINT_JSON:
        # TODO
        return
    printTableRow(None, '      ')
    for row in deviceList:
        tmp = 'GPU%d' % row
        printTableRow('%-12s', tmp)
    printEmptyLine()
    for gpu1 in deviceList:
        tmp = 'GPU%d' % gpu1
        printTableRow('%-6s', tmp)
        for gpu2 in deviceList:
            printTableRow('%-12s', gpu_links_type[gpu1][gpu2])
        printEmptyLine()
    printLog(None,"Format: min-max; Units: mps", None)
    printLog(None,'"0-0" min-max bandwidth indicates devices are not connected directly', None)
    if nonXgmi:
        printLog(None,"Non-xGMI links detected and is currently not supported", None)

def showComputePartition(deviceList):
    """ Returns the current compute partitioning for a list of devices

    :param deviceList: List of DRM devices (can be a single-item list)
    """
    currentComputePartition = create_string_buffer(256)
    printLogSpacer(' Current Compute Partition ')
    for device in deviceList:
        ret = rocmsmi.rsmi_dev_compute_partition_get(device, currentComputePartition, 256)
        if rsmi_ret_ok(ret, device, 'get_compute_partition', silent=True) and currentComputePartition.value.decode():
            printLog(device, 'Compute Partition', currentComputePartition.value.decode())
        elif ret == rsmi_status_t.RSMI_STATUS_NOT_SUPPORTED:
            printLog(device, 'Not supported on the given system', None)
        else:
            rsmi_ret_ok(ret, device, 'get_compute_partition')
            printErrLog(device, 'Failed to retrieve compute partition, even though device supports it.')
    printLogSpacer()

def showMemoryPartition(deviceList):
    """ Returns the current memory partition for a list of devices

    :param deviceList: List of DRM devices (can be a single-item list)
    """
    memoryPartition = create_string_buffer(256)
    printLogSpacer(' Current Memory Partition ')
    for device in deviceList:
        ret = rocmsmi.rsmi_dev_memory_partition_get(device, memoryPartition, 256)
        if rsmi_ret_ok(ret, device, 'get_memory_partition',silent=True) and memoryPartition.value.decode():
            printLog(device, 'Memory Partition', memoryPartition.value.decode())
        elif ret == rsmi_status_t.RSMI_STATUS_NOT_SUPPORTED:
            printLog(device, 'Not supported on the given system', None)
        else:
            rsmi_ret_ok(ret, device, 'get_memory_partition')
            printErrLog(device, 'Failed to retrieve current memory partition, even though device supports it.')
    printLogSpacer()


def checkAmdGpus(deviceList):
    """ Check if there are any AMD GPUs being queried,
    return False if there are none

    :param deviceList: List of DRM devices (can be a single-item list)
    """
    for device in deviceList:
        if isAmdDevice(device):
            return True
    return False


def component_str(component):
    """ Returns the component String value

    :param component: Component (currently only driver)
    """
    switcher = {
        0: 'Driver'
    }
    return switcher.get(component, 'UNKNOWN')


def confirmOutOfSpecWarning(autoRespond):
    """ Print the warning for running outside of specification and prompt user to accept the terms.

    :param autoRespond: Response to automatically provide for all prompts
    """
    print('''
          ******WARNING******\n
          Operating your AMD GPU outside of official AMD specifications or outside of
          factory settings, including but not limited to the conducting of overclocking,
          over-volting or under-volting (including use of this interface software,
          even if such software has been directly or indirectly provided by AMD or otherwise
          affiliated in any way with AMD), may cause damage to your AMD GPU, system components
          and/or result in system failure, as well as cause other problems.
          DAMAGES CAUSED BY USE OF YOUR AMD GPU OUTSIDE OF OFFICIAL AMD SPECIFICATIONS OR
          OUTSIDE OF FACTORY SETTINGS ARE NOT COVERED UNDER ANY AMD PRODUCT WARRANTY AND
          MAY NOT BE COVERED BY YOUR BOARD OR SYSTEM MANUFACTURER'S WARRANTY.
          Please use this utility with caution.
          ''')
    if not autoRespond:
        user_input = input('Do you accept these terms? [y/N] ')
    else:
        user_input = autoRespond
    if user_input in ['Yes', 'yes', 'y', 'Y', 'YES']:
        return
    else:
        sys.exit('Confirmation not given. Exiting without setting value')


def doesDeviceExist(device):
    """ Check whether the specified device exists

    :param device: DRM device identifier
    """
    availableDevices = listDevices()
    filePath = '/sys/kernel/debug/dri/%d/' % (int(device))
    if device in availableDevices or os.path.exists(filePath):
        return True
    return False


def initializeRsmi():
    """ initializes rocmsmi if the amdgpu driver is initialized
    """
    global rocmsmi
    # Initialize rsmiBindings
    rocmsmi = initRsmiBindings(silent=PRINT_JSON)
    # Check if amdgpu is initialized before initializing rsmi
    if driverInitialized() is True:
        ret_init = rocmsmi.rsmi_init(0)
        if ret_init != 0:
            logging.error('ROCm SMI returned %s (the expected value is 0)', ret_init)
            exit(ret_init)
    else:
        logging.error('Driver not initialized (amdgpu not found in modules)')
        exit(0)


def isAmdDevice(device):
    """ Return whether the specified device is an AMD device or not

    :param device: DRM device identifier
    """
    vendorID = c_uint16()
    # Retrieve card vendor
    ret = rocmsmi.rsmi_dev_vendor_id_get(device, byref(vendorID))
    # Only continue if GPU vendor is AMD, which is 1002
    if ret == rsmi_status_t.RSMI_STATUS_SUCCESS and str(hex(vendorID.value)) == '0x1002':
        return True
    return False


def listDevices():
    """ Returns a list of GPU devices """
    numberOfDevices = c_uint32(0)
    ret = rocmsmi.rsmi_num_monitor_devices(byref(numberOfDevices))
    if rsmi_ret_ok(ret, metric='get_num_monitor_devices'):
        deviceList = list(range(numberOfDevices.value))
        return deviceList
    else:
        exit(ret)


def load(savefilepath, autoRespond):
    """ Load clock frequencies and fan speeds from a specified file.

    :param savefilepath: Path to the save file
    :param autoRespond: Response to automatically provide for all prompts
    """
    printLogSpacer(' Load Settings ')
    if not os.path.isfile(savefilepath):
        printLog(None, 'No settings file found at %s' % (savefilepath), None)
        printLogSpacer()
        sys.exit()
    with open(savefilepath, 'r') as savefile:
        jsonData = json.loads(savefile.read())
        for (device, values) in jsonData.items():
            if values['vJson'] != CLOCK_JSON_VERSION:
                printLog(None, 'Unable to load legacy clock file - file v%s != current v%s' %
                         (str(values['vJson']), str(CLOCK_JSON_VERSION)), None)
                break
            device = int(device[4:])
            if values['fan']:
                setFanSpeed([device], values['fan'])
            if values['overdrivesclk']:
                setClockOverDrive([device], 'sclk', values['overdrivesclk'], autoRespond)
            if values['overdrivemclk']:
                setClockOverDrive([device], 'mclk', values['overdrivemclk'], autoRespond)
            for clk in validClockNames:
                if clk in values['clocks']:
                    setClocks([device], clk, values['clocks'][clk])
            if values['profile']:
                setProfile([device], values['profile'])
            # Set Perf level last, since setting OverDrive sets the Performance level
            # to manual, and Profiles only work when the Performance level is auto
            if values['perflevel'] != -1:
                setPerformanceLevel([device], values['perflevel'])
            printLog(device, 'Successfully loaded values from ' + savefilepath, None)
    printLogSpacer()


def padHexValue(value, length):
    """ Pad a hexadecimal value with a given length of zeros

    :param value: A hexadecimal value to be padded with zeros
    :param length: Number of zeros to pad the hexadecimal value
    """
    # Ensure value entered meets the minimum length and is hexadecimal
    if len(value) > 2 and length > 1 and value[:2].lower() == '0x' \
            and all(c in '0123456789abcdefABCDEF' for c in value[2:]):
        # Pad with zeros after '0x' prefix
        return '0x' + value[2:].zfill(length)
    return value


def profileString(profile):
    dictionary = {1: 'CUSTOM', 2: 'VIDEO', 4: 'POWER SAVING', 8: 'COMPUTE', 16: 'VR', 32: '3D FULL SCREEN',
                  64: 'BOOTUP DEFAULT'}
    # TODO: We should dynamically generate this to avoid hardcoding
    if str(profile).isnumeric() and int(profile) in dictionary.keys():
        return dictionary.get(int(profile))
    elif not str(profile).isnumeric() and str(profile) in dictionary.values():
        return list(dictionary.keys())[list(dictionary.values()).index(str(profile))]
    return 'UNKNOWN'


def relaunchAsSudo():
    """ Relaunch the SMI as sudo

    To use rocm_smi_lib functions that write to sysfs, the SMI requires root access
    Use execvp to relaunch the script with sudo privileges
    """
    if os.geteuid() != 0:
        os.execvp('sudo', ['sudo'] + sys.argv)
        #keeping below, if we want to run sudo with user's env variables
        #os.execvp('sudo', ['sudo', '-E'] + sys.argv)


def rsmi_ret_ok(my_ret, device=None, metric=None, silent=False):
    """ Returns true if RSMI call status is 0 (success)

        If status is not 0, error logs are written to the debug log and false is returned

    :param device: DRM device identifier
    :param my_ret: Return of RSMI call (rocm_smi_lib API)
    :param metric: Parameter of GPU currently being analyzed
    :param silent: Echo verbose error reponse.
        True silences err output, False does not silence err output (default).
    """
    global RETCODE
    global PRINT_JSON
    if my_ret != rsmi_status_t.RSMI_STATUS_SUCCESS:
        err_str = c_char_p()
        rocmsmi.rsmi_status_string(my_ret, byref(err_str))
        # leaving the commented out prints/logs to help identify errors in the future
        # print("error string = " + str(err_str))
        # print("error string (w/ decode)= " + str(err_str.value.decode()))
        returnString = ''
        if device is not None:
            returnString += '%s GPU[%s]:' % (my_ret, device)
        if metric is not None:
            returnString += ' %s: ' % (metric)
        else:
            metric = ''
        if err_str.value is not None:
            returnString += '%s\t' % (err_str.value.decode())
        if not PRINT_JSON:
            # logging.debug('%s', returnString)
            if not silent:
                logging.debug('%s', returnString)
                if my_ret in rsmi_status_verbose_err_out:
                    printLog(device, metric + ", " + rsmi_status_verbose_err_out[my_ret], None)
        RETCODE = my_ret
        return False
    return True

def save(deviceList, savefilepath):
    """ Save clock frequencies and fan speeds for a list of devices to a specified file path.

    :param deviceList: List of DRM devices (can be a single-item list)
    :param savefilepath: Path to use to create the save file
    """
    perfLevels = {}
    clocks = {}
    fanSpeeds = {}
    overDriveGpu = {}
    overDriveGpuMem = {}
    profiles = {}
    jsonData = {}
    printLogSpacer(' Save Settings ')
    if os.path.isfile(savefilepath):
        printLog(None, '%s already exists. Settings not saved' % (savefilepath), None)
        printLogSpacer()
        sys.exit()
    for device in deviceList:
        if getPerfLevel(device) != -1:
            perfLevels[device] = str(getPerfLevel(device)).lower()
        else:
            perfLevels[device] = 'Unsupported'
        freq = rsmi_frequencies_t()
        for clk_type in sorted(rsmi_clk_names_dict):
            clocks[device] = clocks.get(device, {})
            ret = rocmsmi.rsmi_dev_gpu_clk_freq_get(device, rsmi_clk_names_dict[clk_type], byref(freq))
            if rsmi_ret_ok(ret, device, 'get_gpu_clk_freq_' + str(clk_type), True):
                clocks[device][clk_type] = str(freq.current)
            else:
                clocks[device][clk_type] = '0'
        fanSpeeds[device] = getFanSpeed(device)[1]
        od = c_uint32()
        ret = rocmsmi.rsmi_dev_overdrive_level_get(device, byref(od))
        if rsmi_ret_ok(ret, device, 'get_overdrive_level'):
            overDriveGpu[device] = str(od.value)
        else:
            overDriveGpu[device] = '0'
        # GPU memory Overdrive is legacy
        overDriveGpuMem[device] = '0'
        status = rsmi_power_profile_status_t()
        ret = rocmsmi.rsmi_dev_power_profile_presets_get(device, 0, byref(status))
        if rsmi_ret_ok(ret, device, 'get_profile_presets'):
            profiles[device] = str(str(bin(status.current))[2:][::-1].index('1') + 1)
        else:
            profiles[device] = str('UNKNOWN')
        jsonData['card%d' % (device)] = {'vJson': CLOCK_JSON_VERSION, 'clocks': clocks[device],
                                         'fan': fanSpeeds[device], 'overdrivesclk': overDriveGpu[device],
                                         'overdrivemclk': overDriveGpuMem[device], 'profile': profiles[device],
                                         'perflevel': perfLevels[device]}
    printLog(None, 'Current settings successfully saved to', savefilepath)
    with open(savefilepath, 'w') as savefile:
        json.dump(jsonData, savefile, ensure_ascii=True)
    printLogSpacer()


# The code below is for when this script is run as an executable instead of when imported as a module
def isConciseInfoRequested(args):
    is_concise_req = len(sys.argv) == 1 or \
            len(sys.argv) == 2 and (args.alldevices or (args.json or args.csv)) or \
            len(sys.argv) == 3 and (args.alldevices and (args.json or args.csv))
    return is_concise_req

if __name__ == '__main__':
    parser = argparse.ArgumentParser(
        description='AMD ROCm System Management Interface  |  ROCM-SMI version: %s' % __version__,
        formatter_class=lambda prog: argparse.HelpFormatter(prog, max_help_position=90, width=120))
    groupVersion = parser.add_argument_group()
    groupDev = parser.add_argument_group()
    groupDisplayOpt = parser.add_argument_group('Display Options')
    groupDisplayTop = parser.add_argument_group('Topology')
    groupDisplayPages = parser.add_argument_group('Pages information')
    groupDisplayHw = parser.add_argument_group('Hardware-related information')
    groupDisplay = parser.add_argument_group('Software-related/controlled information')
    groupAction = parser.add_argument_group('Set options')
    groupActionReset = parser.add_argument_group('Reset options')
    groupActionGpuReset = parser.add_mutually_exclusive_group()
    groupFile = parser.add_mutually_exclusive_group()
    groupResponse = parser.add_argument_group('Auto-response options')
    groupActionOutput = parser.add_argument_group('Output options')

    groupVersion.add_argument('-V', '--version', help='Show version information', action='store_true')
    groupDev.add_argument('-d', '--device', help='Execute command on specified device', type=int, nargs='+')
    groupDisplayOpt.add_argument('--alldevices', action='store_true')  # ------------- function deprecated, no help menu
    groupDisplayOpt.add_argument('--showhw', help='Show Hardware details', action='store_true')
    groupDisplayOpt.add_argument('-a', '--showallinfo', help='Show Temperature, Fan and Clock values',
                                 action='store_true')
    groupDisplayTop.add_argument('-i', '--showid', help='Show DEVICE IDs', action='store_true')
    groupDisplayTop.add_argument('-v', '--showvbios', help='Show VBIOS version', action='store_true')
    groupDisplayTop.add_argument('-e', '--showevents', help='Show event list', metavar='EVENT', type=str, nargs='*')
    groupDisplayTop.add_argument('--showdriverversion', help='Show kernel driver version', action='store_true')
    groupDisplayTop.add_argument('--showtempgraph', help='Show Temperature Graph', action='store_true')
    groupDisplayTop.add_argument('--showfwinfo', help='Show FW information', metavar='BLOCK', type=str, nargs='*')
    groupDisplayTop.add_argument('--showmclkrange', help='Show mclk range', action='store_true')
    groupDisplayTop.add_argument('--showmemvendor', help='Show GPU memory vendor', action='store_true')
    groupDisplayTop.add_argument('--showsclkrange', help='Show sclk range', action='store_true')
    groupDisplayTop.add_argument('--showproductname', help='Show product details', action='store_true')
    groupDisplayTop.add_argument('--showserial', help='Show GPU\'s Serial Number', action='store_true')
    groupDisplayTop.add_argument('--showuniqueid', help='Show GPU\'s Unique ID', action='store_true')
    groupDisplayTop.add_argument('--showvoltagerange', help='Show voltage range', action='store_true')
    groupDisplayTop.add_argument('--showbus', help='Show PCI bus number', action='store_true')
    groupDisplayPages.add_argument('--showpagesinfo', help='Show retired, pending and unreservable pages',
                                   action='store_true')
    groupDisplayPages.add_argument('--showpendingpages', help='Show pending retired pages', action='store_true')
    groupDisplayPages.add_argument('--showretiredpages', help='Show retired pages', action='store_true')
    groupDisplayPages.add_argument('--showunreservablepages', help='Show unreservable pages', action='store_true')
    groupDisplayHw.add_argument('-f', '--showfan', help='Show current fan speed', action='store_true')
    groupDisplayHw.add_argument('-P', '--showpower', help='Show current average or instant socket graphics package power consumption',
                                action='store_true')
    groupDisplayHw.add_argument('-t', '--showtemp', help='Show current temperature', action='store_true')
    groupDisplayHw.add_argument('-u', '--showuse', help='Show current GPU use', action='store_true')
    groupDisplayHw.add_argument('--showmemuse', help='Show current GPU memory used', action='store_true')
    groupDisplayHw.add_argument('--showvoltage', help='Show current GPU voltage', action='store_true')
    groupDisplay.add_argument('-b', '--showbw', help='Show estimated PCIe use', action='store_true')
    groupDisplay.add_argument('-c', '--showclocks', help='Show current clock frequencies', action='store_true')
    groupDisplay.add_argument('-g', '--showgpuclocks', help='Show current GPU clock frequencies', action='store_true')
    groupDisplay.add_argument('-l', '--showprofile', help='Show Compute Profile attributes', action='store_true')
    groupDisplay.add_argument('-M', '--showmaxpower', help='Show maximum graphics package power this GPU will consume',
                              action='store_true')
    groupDisplay.add_argument('-m', '--showmemoverdrive', help='Show current GPU Memory Clock OverDrive level',
                              action='store_true')
    groupDisplay.add_argument('-o', '--showoverdrive', help='Show current GPU Clock OverDrive level',
                              action='store_true')
    groupDisplay.add_argument('-p', '--showperflevel', help='Show current DPM Performance Level', action='store_true')
    groupDisplay.add_argument('-S', '--showclkvolt', help='Show supported GPU and Memory Clocks and Voltages',
                              action='store_true')
    groupDisplay.add_argument('-s', '--showclkfrq', help='Show supported GPU and Memory Clock', action='store_true')
    groupDisplay.add_argument('--showmeminfo', help='Show Memory usage information for given block(s) TYPE',
                              metavar='TYPE', type=str, nargs='+')
    groupDisplay.add_argument('--showpids', help='Show current running KFD PIDs (pass details to VERBOSE for detailed information)',
                              metavar='VERBOSE', const="summary", type=str, nargs='?')
    groupDisplay.add_argument('--showpidgpus', help='Show GPUs used by specified KFD PIDs (all if no arg given)',
                              nargs='*')
    groupDisplay.add_argument('--showreplaycount', help='Show PCIe Replay Count', action='store_true')
    groupDisplay.add_argument('--showrasinfo',
                              help='Show RAS enablement information and error counts for the specified block(s) (all if no arg given)',
                              nargs='*')
    groupDisplay.add_argument('--showvc', help='Show voltage curve', action='store_true')
    groupDisplay.add_argument('--showxgmierr', help='Show XGMI error information since last read', action='store_true')
    groupDisplay.add_argument('--showtopo', help='Show hardware topology information', action='store_true')
    groupDisplay.add_argument('--showtopoaccess', help='Shows the link accessibility between GPUs ', action='store_true')
    groupDisplay.add_argument('--showtopoweight', help='Shows the relative weight between GPUs ', action='store_true')
    groupDisplay.add_argument('--showtopohops', help='Shows the number of hops between GPUs ', action='store_true')
    groupDisplay.add_argument('--showtopotype', help='Shows the link type between GPUs ', action='store_true')
    groupDisplay.add_argument('--showtoponuma', help='Shows the numa nodes ', action='store_true')
    groupDisplay.add_argument('--showenergycounter', help='Energy accumulator that stores amount of energy consumed',
                              action='store_true')
    groupDisplay.add_argument('--shownodesbw', help='Shows the numa nodes ', action='store_true')
    groupDisplay.add_argument('--showcomputepartition', help='Shows current compute partitioning ', action='store_true')
    groupDisplay.add_argument('--showmemorypartition', help='Shows current memory partition ', action='store_true')

    groupActionReset.add_argument('-r', '--resetclocks', help='Reset clocks and OverDrive to default',
                                  action='store_true')
    groupActionReset.add_argument('--resetfans', help='Reset fans to automatic (driver) control', action='store_true')
    groupActionReset.add_argument('--resetprofile', help='Reset Power Profile back to default', action='store_true')
    groupActionReset.add_argument('--resetpoweroverdrive',
                                  help='Set the maximum GPU power back to the device deafult state',
                                  action='store_true')
    groupActionReset.add_argument('--resetxgmierr', help='Reset XGMI error count', action='store_true')
    groupActionReset.add_argument('--resetperfdeterminism', help='Disable performance determinism', action='store_true')
    groupActionReset.add_argument('--resetcomputepartition', help='Resets to boot compute partition state', action='store_true')
    groupActionReset.add_argument('--resetmemorypartition', help='Resets to boot memory partition state', action='store_true')
    groupAction.add_argument('--setclock',
                             help='Set Clock Frequency Level(s) for specified clock (requires manual Perf level)',
                             metavar=('TYPE','LEVEL'), nargs=2)
    groupAction.add_argument('--setsclk', help='Set GPU Clock Frequency Level(s) (requires manual Perf level)',
                             type=int, metavar='LEVEL', nargs='+')
    groupAction.add_argument('--setmclk', help='Set GPU Memory Clock Frequency Level(s) (requires manual Perf level)',
                             type=int, metavar='LEVEL', nargs='+')
    groupAction.add_argument('--setpcie', help='Set PCIE Clock Frequency Level(s) (requires manual Perf level)',
                             type=int, metavar='LEVEL', nargs='+')
    groupAction.add_argument('--setslevel',
                             help='Change GPU Clock frequency (MHz) and Voltage (mV) for a specific Level',
                             metavar=('SCLKLEVEL', 'SCLK', 'SVOLT'), nargs=3)
    groupAction.add_argument('--setmlevel',
                             help='Change GPU Memory clock frequency (MHz) and Voltage for (mV) a specific Level',
                             metavar=('MCLKLEVEL', 'MCLK', 'MVOLT'), nargs=3)
    groupAction.add_argument('--setvc', help='Change SCLK Voltage Curve (MHz mV) for a specific point',
                             metavar=('POINT', 'SCLK', 'SVOLT'), nargs=3)
    groupAction.add_argument('--setsrange', help='Set min and max SCLK speed', metavar=('SCLKMIN', 'SCLKMAX'), nargs=2)
    groupAction.add_argument('--setextremum', help='Set min/max of SCLK/MCLK speed', metavar=('min|max', "sclk|mclk", 'CLK'), nargs=3)
    groupAction.add_argument('--setmrange', help='Set min and max MCLK speed', metavar=('MCLKMIN', 'MCLKMAX'), nargs=2)
    groupAction.add_argument('--setfan', help='Set GPU Fan Speed (Level or %%)', metavar='LEVEL')
    groupAction.add_argument('--setperflevel', help='Set Performance Level', metavar='LEVEL')
    groupAction.add_argument('--setoverdrive', help='Set GPU OverDrive level (requires manual|high Perf level)',
                             metavar='%')
    groupAction.add_argument('--setmemoverdrive',
                             help='Set GPU Memory Overclock OverDrive level (requires manual|high Perf level)',
                             metavar='%')
    groupAction.add_argument('--setpoweroverdrive', help='Set the maximum GPU power using Power OverDrive in Watts',
                             metavar='WATTS')
    groupAction.add_argument('--setprofile',
                             help='Specify Power Profile level (#) or a quoted string of CUSTOM Profile attributes "# '
                            '# # #..." (requires manual Perf level)')
    groupAction.add_argument('--setperfdeterminism',
                             help='Set clock frequency limit to get minimal performance variation', type=int,
                             metavar='SCLK', nargs=1)
    groupAction.add_argument('--setcomputepartition', help='Set compute partition',
                             choices=compute_partition_type_l + [x.lower() for x in compute_partition_type_l],
                             type=str, nargs=1)
    groupAction.add_argument('--setmemorypartition', help='Set memory partition',
                             choices=memory_partition_type_l + [x.lower() for x in memory_partition_type_l],
                             type=str, nargs=1)
    groupAction.add_argument('--rasenable', help='Enable RAS for specified block and error type', type=str, nargs=2,
                             metavar=('BLOCK', 'ERRTYPE'))
    groupAction.add_argument('--rasdisable', help='Disable RAS for specified block and error type', type=str, nargs=2,
                             metavar=('BLOCK', 'ERRTYPE'))
    groupAction.add_argument('--rasinject',
                             help='Inject RAS poison for specified block (ONLY WORKS ON UNSECURE BOARDS)', type=str,
                             metavar='BLOCK', nargs=1)
    groupActionGpuReset.add_argument('--gpureset', help='Reset specified GPU (One GPU must be specified)',
                                     action='store_true')

    groupFile.add_argument('--load', help='Load Clock, Fan, Performance and Profile settings from FILE', metavar='FILE')
    groupFile.add_argument('--save', help='Save Clock, Fan, Performance and Profile settings to FILE', metavar='FILE')

    groupResponse.add_argument('--autorespond',
                               help='Response to automatically provide for all prompts (NOT RECOMMENDED)',
                               metavar='RESPONSE')

    groupActionOutput.add_argument('--loglevel',
                                   help='How much output will be printed for what program is doing, one of debug/info/warning/error/critical',
                                   metavar='LEVEL')
    groupActionOutput.add_argument('--json', help='Print output in JSON format', action='store_true')
    groupActionOutput.add_argument('--csv', help='Print output in CSV format', action='store_true')

    args = parser.parse_args()

    # Must set PRINT_JSON early so the prints can be silenced
    if args.json or args.csv:
        PRINT_JSON = True

    # Initialize the rocm SMI library
    initializeRsmi()

    if args.version:
        showVersion(isCSV=args.csv)
        sys.exit()

    logging.basicConfig(format='%(levelname)s: %(message)s', level=logging.WARNING)
    if args.loglevel is not None:
        numericLogLevel = getattr(logging, args.loglevel.upper(), logging.WARNING)
        logging.getLogger().setLevel(numericLogLevel)

    if args.setsclk or args.setmclk or args.setpcie or args.resetfans or args.setfan or args.setperflevel or args.load \
            or args.resetclocks or args.setprofile or args.resetprofile or args.setoverdrive or args.setmemoverdrive \
            or args.setpoweroverdrive or args.resetpoweroverdrive or args.rasenable or args.rasdisable or \
            args.rasinject or args.gpureset or args.setperfdeterminism or args.setslevel or args.setmlevel or \
            args.setvc or args.setsrange or args.setextremum or args.setmrange or args.setclock or \
            args.setcomputepartition or args.setmemorypartition or args.resetcomputepartition or args.resetmemorypartition:
        relaunchAsSudo()

    # If there is one or more device specified, use that for all commands, otherwise use a
    # list of all available devices. Also use "is not None" as device 0 would
    # have args.device=0, and "if 0" returns false.
    if args.device is not None:
        deviceList = []
        for device in args.device:
            if not doesDeviceExist(device):
                logging.warning('No such device card%s', str(device))
                sys.exit()
            if device is None:
                printLog(None, 'ERROR: No DRM devices detected. Exiting', None)
                sys.exit()
            if (isAmdDevice(device) or args.alldevices) and device not in deviceList:
                deviceList.append(device)
    else:
        deviceList = listDevices()

    if deviceList is None:
        printLog(None, 'ERROR: No DRM devices available. Exiting', None)
        sys.exit(1)

    # If we want JSON/CSV output, initialize the keys (devices)
    if PRINT_JSON:
        for device in deviceList:
            JSON_DATA['card' + str(device)] = {}

    if not PRINT_JSON:
        print('\n')
    if not isConciseInfoRequested(args) and args.showhw == False:
        printLogSpacer(headerString)

    if args.showallinfo:
        args.list = True
        args.showid = True
        args.showvbios = True
        args.showdriverversion = True
        args.showfwinfo = 'all'
        args.showmclkrange = True
        args.showmemvendor = True
        args.showsclkrange = True
        args.showproductname = True
        args.showserial = True
        args.showuniqueid = True
        args.showvoltagerange = True
        args.showbus = True
        args.showpagesinfo = True
        args.showfan = True
        args.showpower = True
        args.showtemp = True
        args.showuse = True
        args.showenergycounter = True
        args.showmemuse = True
        args.showvoltage = True
        args.showclocks = True
        args.showmaxpower = True
        args.showmemoverdrive = True
        args.showoverdrive = True
        args.showperflevel = True
        args.showpids = "summary"
        args.showpidgpus = []
        args.showreplaycount = True
        args.showvc = True
        args.showcomputepartition = True
        args.showmemorypartition = True

        if not PRINT_JSON:
            args.showprofile = True
            args.showclkfrq = True
            args.showclkvolt = True

    # Don't do reset in combination with any other command
    if args.gpureset:
        if not args.device:
            logging.error('No device specified. One device must be specified for GPU reset')
            printLogSpacer()
            sys.exit(1)
        logging.debug('Only executing GPU reset, no other commands will be executed')
        resetGpu(args.device)
        sys.exit(RETCODE)

    if not checkAmdGpus(deviceList):
        logging.warning('No AMD GPUs specified')

    if isConciseInfoRequested(args):
        showAllConcise(deviceList)
    if args.showhw:
        showAllConciseHw(deviceList)
    if args.showdriverversion:
        showDriverVersion(deviceList, rsmi_sw_component_t.RSMI_SW_COMP_DRIVER)
    if args.showtempgraph:
        showTempGraph(deviceList)
    if args.showid:
        showId(deviceList)
    if args.showuniqueid:
        showUId(deviceList)
    if args.showvbios:
        showVbiosVersion(deviceList)
    if args.showevents or str(args.showevents) == '[]':
        showEvents(deviceList, args.showevents)
    if args.resetclocks:
        resetClocks(deviceList)
    if args.showtemp:
        showCurrentTemps(deviceList)
    if args.showclocks:
        showCurrentClocks(deviceList)
    if args.showgpuclocks:
        showCurrentClocks(deviceList, 'sclk')
    if args.showfan:
        showCurrentFans(deviceList)
    if args.showperflevel:
        showPerformanceLevel(deviceList)
    if args.showoverdrive:
        showOverDrive(deviceList, 'sclk')
    if args.showmemoverdrive:
        showOverDrive(deviceList, 'mclk')
    if args.showmaxpower:
        showMaxPower(deviceList)
    if args.showprofile:
        showProfile(deviceList)
    if args.showpower:
        showPower(deviceList)
    if args.showclkfrq:
        showClocks(deviceList)
    if args.showuse:
        showGpuUse(deviceList)
    if args.showmemuse:
        showMemUse(deviceList)
    if args.showmemvendor:
        showMemVendor(deviceList)
    if args.showbw:
        showPcieBw(deviceList)
    if args.showreplaycount:
        showPcieReplayCount(deviceList)
    if args.showserial:
        showSerialNumber(deviceList)
    if args.showpids != None:
        showPids(args.showpids)
    if args.showpidgpus or str(args.showpidgpus) == '[]':
        showGpusByPid(args.showpidgpus)
    if args.showclkvolt:
        showPowerPlayTable(deviceList)
    if args.showvoltage:
        showVoltage(deviceList)
    if args.showbus:
        showBus(deviceList)
    if args.showmeminfo:
        showMemInfo(deviceList, args.showmeminfo)
    if args.showrasinfo or str(args.showrasinfo) == '[]':
        showRasInfo(deviceList, args.showrasinfo)
    # The second condition in the below 'if' statement checks whether showfwinfo was given arguments.
    # It compares itself to the string representation of the empty list and prints all firmwares.
    # This allows the user to call --showfwinfo without the 'all' argument and still print all.
    if args.showfwinfo or str(args.showfwinfo) == '[]':
        showFwInfo(deviceList, args.showfwinfo)
    if args.showproductname:
        showProduct(deviceList)
    if args.showxgmierr:
        showXgmiErr(deviceList)
    if args.shownodesbw:
        showNodesBw(deviceList)
    if args.showtopo:
        showHwTopology(deviceList)
    if args.showtopoaccess:
        showAccessibleTopology(deviceList)
    if args.showtopoweight:
        showWeightTopology(deviceList)
    if args.showtopohops:
        showHopsTopology(deviceList)
    if args.showtopotype:
        showTypeTopology(deviceList)
    if args.showtoponuma:
        showNumaTopology(deviceList)
    if args.showpagesinfo:
        showRetiredPages(deviceList)
    if args.showretiredpages:
        showRetiredPages(deviceList, 'reserved')
    if args.showpendingpages:
        showRetiredPages(deviceList, 'pending')
    if args.showunreservablepages:
        showRetiredPages(deviceList, 'unreservable')
    if args.showsclkrange:
        showRange(deviceList, 'sclk')
    if args.showmclkrange:
        showRange(deviceList, 'mclk')
    if args.showvoltagerange:
        showRange(deviceList, 'voltage')
    if args.showvc:
        showVoltageCurve(deviceList)
    if args.showenergycounter:
        showEnergy(deviceList)
    if args.showcomputepartition:
        showComputePartition(deviceList)
    if args.showmemorypartition:
        showMemoryPartition(deviceList)
    if args.setclock:
        setClocks(deviceList, args.setclock[0], [int(args.setclock[1])])
    if args.setsclk:
        setClocks(deviceList, 'sclk', args.setsclk)
    if args.setmclk:
        setClocks(deviceList, 'mclk', args.setmclk)
    if args.setpcie:
        setClocks(deviceList, 'pcie', args.setpcie)
    if args.setslevel:
        setPowerPlayTableLevel(deviceList, 'sclk', args.setslevel[0], args.setslevel[1], args.setslevel[2],
                               args.autorespond)
    if args.setmlevel:
        setPowerPlayTableLevel(deviceList, 'mclk', args.setmlevel[0], args.setmlevel[1], args.setmlevel[2],
                               args.autorespond)
    if args.resetfans:
        resetFans(deviceList)
    if args.setfan:
        setFanSpeed(deviceList, args.setfan)
    if args.setperflevel:
        setPerformanceLevel(deviceList, args.setperflevel)
    if args.setoverdrive:
        setClockOverDrive(deviceList, 'sclk', args.setoverdrive, args.autorespond)
    if args.setmemoverdrive:
        setClockOverDrive(deviceList, 'mclk', args.setmemoverdrive, args.autorespond)
    if args.setpoweroverdrive:
        setPowerOverDrive(deviceList, args.setpoweroverdrive, args.autorespond)
    if args.resetpoweroverdrive:
        resetPowerOverDrive(deviceList, args.autorespond)
    if args.setprofile:
        setProfile(deviceList, args.setprofile)
    if args.setvc:
        setVoltageCurve(deviceList, args.setvc[0], args.setvc[1], args.setvc[2], args.autorespond)
    if args.setextremum:
        setClockExtremum(deviceList, args.setextremum[0], args.setextremum[1], args.setextremum[2], args.autorespond)
    if args.setsrange:
        setClockRange(deviceList, 'sclk', args.setsrange[0], args.setsrange[1], args.autorespond)
    if args.setmrange:
        setClockRange(deviceList, 'mclk', args.setmrange[0], args.setmrange[1], args.autorespond)
    if args.setperfdeterminism:
        setPerfDeterminism(deviceList, args.setperfdeterminism[0])
    if args.setcomputepartition:
        setComputePartition(deviceList, args.setcomputepartition[0])
    if args.setmemorypartition:
        setMemoryPartition(deviceList, args.setmemorypartition[0])
    if args.resetprofile:
        resetProfile(deviceList)
    if args.resetxgmierr:
        resetXgmiErr(deviceList)
    if args.resetperfdeterminism:
        resetPerfDeterminism(deviceList)
    if args.resetcomputepartition:
        resetComputePartition(deviceList)
    if args.resetmemorypartition:
        resetMemoryPartition(deviceList)
    if args.rasenable:
        setRas(deviceList, 'enable', args.rasenable[0], args.rasenable[1])
    if args.rasdisable:
        setRas(deviceList, 'disable', args.rasdisable[0], args.rasdisable[1])
    if args.rasinject:
        setRas(deviceList, 'inject', args.rasinject[0], args.rasinject[1])
    if args.load:
        load(args.load, args.autorespond)
    if args.save:
        save(deviceList, args.save)

    if RETCODE and not PRINT_JSON:
        logging.debug(' \t\t One or more commands failed.')
    # Set RETCODE value to 0, unless loglevel is None or 'warning' (default)
    if args.loglevel is None or getattr(logging, args.loglevel.upper(), logging.WARNING) == logging.WARNING:
        RETCODE = 0

    if PRINT_JSON:
        # Check that we have some actual data to print, instead of the
        # empty list that we initialized above
        for device in deviceList:
            if not JSON_DATA['card' + str(device)]:
                JSON_DATA.pop('card' + str(device))
        if not JSON_DATA:
            logging.warn("No JSON data to report")
            sys.exit(RETCODE)

        if not args.csv:
            print(json.dumps(JSON_DATA))
        else:
            devCsv = ''
            sysCsv = ''
            # JSON won't have any 'system' data without one of these flags
            if args.showdriverversion and args.showallinfo == False:
                sysCsv = formatCsv(['system'])
                print('%s' % (sysCsv))
            elif args.showallinfo is True:
                sysCsv = formatCsv(['system'])
                devCsv = formatCsv(deviceList)
                print('%s\n%s' % (sysCsv, devCsv))
            else:
                devCsv = formatCsv(deviceList)
                print(devCsv)

    if not isConciseInfoRequested(args) and args.showhw == False:
        printLogSpacer(footerString)

    rsmi_ret_ok(rocmsmi.rsmi_shut_down())
    exit(RETCODE)<|MERGE_RESOLUTION|>--- conflicted
+++ resolved
@@ -347,42 +347,6 @@
         device_vendor = vendor.value.decode()
     return device_vendor
 
-<<<<<<< HEAD
-<<<<<<< HEAD
-def getSubsystemId(device, silent=False):
-    """ Return the a device's subsystem id
-
-    :param device: DRM device identifier
-    :param silent: Turn on to silence error output
-        (you plan to handle manually). Default is off.
-    """
-    model = create_string_buffer(MAX_BUFF_SIZE)
-    ret = rocmsmi.rsmi_dev_subsystem_name_get(device, model, MAX_BUFF_SIZE)
-    device_model = "N/A"
-    if rsmi_ret_ok(ret, device, 'get_subsystem_name', silent=silent):
-        device_model = model.value.decode()
-        # padHexValue is used for applications that expect 4-digit card models
-        device_model = padHexValue(device_model, 4)
-    return device_model
-
-def getVendor(device, silent=False):
-    """ Return the a device's vendor id
-
-    :param device: DRM device identifier
-    :param silent: Turn on to silence error output
-        (you plan to handle manually). Default is off.
-    """
-    vendor = create_string_buffer(MAX_BUFF_SIZE)
-    device_vendor = "N/A"
-    # Retrieve card vendor
-    ret = rocmsmi.rsmi_dev_vendor_name_get(device, vendor, MAX_BUFF_SIZE)
-    # Only continue if GPU vendor is AMD
-    if rsmi_ret_ok(ret, device, 'get_vendor_name', silent) and isAmdDevice(device):
-        device_vendor = vendor.value.decode()
-    return device_vendor
-
-=======
->>>>>>> 112ac17f
 def getGUID(device, silent=False):
     """ Return the uint64 value of device's GUID,
     also referred as GPU ID - reported by KFD.
@@ -443,11 +407,6 @@
     if rsmi_ret_ok(ret, device, 'get_name', silent=silent):
         device_name_ret = series.value.decode()
     return device_name_ret
-<<<<<<< HEAD
-=======
->>>>>>> upstream/rocm-6.1.x
-=======
->>>>>>> 112ac17f
 
 def getMaxPower(device, silent=False):
     """ Return the maximum power cap of a given device
@@ -2055,59 +2014,24 @@
     if PRINT_JSON:
         print('ERROR: Cannot print JSON/CSV output for concise hardware output')
         sys.exit(1)
-<<<<<<< HEAD
-<<<<<<< HEAD
     header = ['GPU', 'NODE', 'DID', 'GUID', 'GFX VER', 'GFX RAS', 'SDMA RAS', 'UMC RAS', 'VBIOS', 'BUS'
                , 'PARTITION ID']
-=======
-    printLogSpacer(' Concise Hardware Info ')
-    header = ['GPU', 'DID', 'DREV', 'GFX RAS', 'SDMA RAS', 'UMC RAS', 'VBIOS', 'BUS']
->>>>>>> upstream/rocm-6.1.x
-=======
-    header = ['GPU', 'NODE', 'DID', 'GUID', 'GFX VER', 'GFX RAS', 'SDMA RAS', 'UMC RAS', 'VBIOS', 'BUS'
-               , 'PARTITION ID']
->>>>>>> 112ac17f
     head_widths = [len(head) + 2 for head in header]
     values = {}
     silent = True
     for device in deviceList:
-<<<<<<< HEAD
-<<<<<<< HEAD
-=======
->>>>>>> 112ac17f
         did = getDRMDeviceId(device, silent)
         nodeid = getNodeId(device, silent)
         guid = getGUID(device, silent)
         partition_id = getPartitionId(device, silent)
         gfxVer = getTargetGfxVersion(device, silent)
-<<<<<<< HEAD
-=======
-        gpuid = getId(device, silent)
-        if str(gpuid).startswith('0x'):
-            gpuid = str(gpuid)[2:]
-        gpurev = getRev(device, silent)
-        if str(gpurev).startswith('0x'):
-            gpurev = str(gpurev)[2:]
-
->>>>>>> upstream/rocm-6.1.x
-=======
->>>>>>> 112ac17f
         gfxRas = getRasEnablement(device, 'GFX', silent)
         sdmaRas = getRasEnablement(device, 'SDMA', silent)
         umcRas = getRasEnablement(device, 'UMC', silent)
         vbios = getVbiosVersion(device, silent)
         bus = getBus(device, silent)
-<<<<<<< HEAD
-<<<<<<< HEAD
         values['card%s' % (str(device))] = [device, nodeid, did, guid, gfxVer, gfxRas, sdmaRas,
                                             umcRas, vbios, bus, partition_id]
-=======
-        values['card%s' % (str(device))] = [device, gpuid, gpurev, gfxRas, sdmaRas, umcRas, vbios, bus]
->>>>>>> upstream/rocm-6.1.x
-=======
-        values['card%s' % (str(device))] = [device, nodeid, did, guid, gfxVer, gfxRas, sdmaRas,
-                                            umcRas, vbios, bus, partition_id]
->>>>>>> 112ac17f
     val_widths = {}
     for device in deviceList:
         val_widths[device] = [len(str(val)) + 2 for val in values['card%s' % (str(device))]]
